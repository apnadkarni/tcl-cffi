# (c) 2021 Ashok P. Nadkarni
# See LICENSE for license terms.
#
# This file contains tests for cffi::dyncall::Library pertaining to definition and
# invocation of functions.

source [file join [file dirname [info script]] common.tcl]

namespace eval ${NS}::test {
    testDll function getEinvalString void {buf {chars[1000] out}}
    variable einvalMessage
    getEinvalString einvalMessage
}

# Function definition tests

namespace eval ${NS}::test {

    testnumargs function "testDll function" "NAME RETURNTYPE PARAMDEFS" ""

    test function-noargs-0 {Basic function definition} -cleanup {
        rename noargs {}
    } -body {
        testDll function noargs int {}
        noargs
    } -result 42

    test function-noargs-error-0 {Basic function definition - wrong number of args} -cleanup {
        rename noargs {}
    } -body {
        testDll function noargs int {}
        list [catch {noargs 0} result] $result $::errorCode
    } -result [list  1 {Syntax: noargs} {cffi ERROR {Syntax: noargs}}]

    test function-alias-0 {Function alias} -cleanup {
        rename noargs-alias {}
    } -body {
        testDll function {noargs noargs-alias} int {}
        list [noargs-alias] [catch {noargs} result] $result
    } -result [list 42 1 {invalid command name "noargs"}]

    test function-alias-error-0 {Function alias - wrong args} -cleanup {
        rename noargs-alias {}
    } -body {
        testDll function {noargs noargs-alias} int {}
        list [catch {noargs-alias 0} result] $result $::errorCode
    } -result [list  1 {Syntax: noargs-alias} {cffi ERROR {Syntax: noargs-alias}}]

    test function-alias-error-1 {Function alias - invalid alias} -body {
        list [catch {testDll function {noargs noargs-alias extra} int {}} result] $result $errorCode
    } -result [list 1 {Invalid value "noargs noargs-alias extra". Empty or invalid function name specification.} {cffi INVALID_VALUE {Invalid value "noargs noargs-alias extra". Empty or invalid function name specification.}}]

    test function-multiargs-0 {Multiple parameter function} -cleanup {
        rename twoargs {}
    } -body {
        testDll function twoargs int {a int b int}
        twoargs 1 2
    } -result 3

    test function-multiargs-error-0 {Multiple parameter function - no args} -cleanup {
        rename twoargs {}
    } -body {
        testDll function twoargs int {a int b int}
        list [catch twoargs result] $result $::errorCode
    } -result [list  1 {Syntax: twoargs a b} {cffi ERROR {Syntax: twoargs a b}}]

    test function-multiargs-error-1 {Multiple parameter function - one args} -cleanup {
        rename twoargs {}
    } -body {
        testDll function twoargs int {a int b int}
        list [catch {twoargs 0} result] $result $::errorCode
    } -result [list  1 {Syntax: twoargs a b} {cffi ERROR {Syntax: twoargs a b}}]

    test function-multiargs-error-2 {Multiple parameter function - extra args} -cleanup {
        rename twoargs {}
    } -body {
        testDll function twoargs int {a int b int}
        list [catch {twoargs 0 0 0} result] $result $::errorCode
    } -result [list  1 {Syntax: twoargs a b} {cffi ERROR {Syntax: twoargs a b}}]

    test function-namespace-0 {Function in global namespace} -cleanup {
        rename ::noargs {}
    } -body {
        uplevel #0 [list ${NS}::test::testDll function noargs int {}]
        list [info commands ::noargs] [::noargs]
    } -result [list ::noargs 42]

    test function-namespace-1 {Function in explicit namespace} -cleanup {
        namespace delete ${NS}::test::temp
    } -body {
        namespace eval ${NS}::test::temp [list ${NS}::test::testDll function noargs int {}]
        ${NS}::test::temp::noargs
    } -result 42

    test function-namespace-2 {Function alias in explicit namespace} -cleanup {
        namespace delete ${NS}::test::temp
    } -body {
        namespace eval ${NS}::test::temp [list ${NS}::test::testDll function {noargs noargs-alias} int {}]
        ${NS}::test::temp::noargs-alias
    } -result 42

    test function-error-0 {Missing function} -body {
        list [catch {testDll function nosuchfunction int {}} result] $result $::errorCode
    } -result {1 {Symbol "nosuchfunction" not found or inaccessible. } {cffi NOT_FOUND {Symbol "nosuchfunction" not found or inaccessible. }}}

    test stdcall-0 {stdcall} -body {

        if {$::tcl_platform(platform) eq "windows" && $::tcl_platform(pointerSize) == 4} {
            # VC++ has _, mingw does not
            set fn _stdcalltest@16
            if {[catch {testDll stdcall $fn double {a double b double}}]} {
                set fn stdcalltest@16
                testDll stdcall $fn double {a double b double}
            }
        } else {
            set fn stdcalltest
            testDll stdcall stdcalltest double {a double b double}
        }
        $fn 1 2
    } -result 0.5

    test functions-0 {Multiple functions} -cleanup {
        rename onearg {}
        rename twoargs-alias {}
    } -body {
        testDll functions {
            onearg int {a int}
            {twoargs twoargs-alias} int {a int b int}
        }
        list [onearg 2] [twoargs-alias 1 2] [catch {twoargs 1 2}] [catch {uplevel #0 onearg 0}]
    } -result {-2 3 1 1}

    test functions-1 {Multiple functions in namespace} -setup {
    } -cleanup {
        namespace delete ${NS}::test::temp
    } -body {
        namespace eval ${NS}::test::temp {
            ${NS}::test::testDll functions {
                onearg int {a int}
                {twoargs twoargs-alias} int {a int b int}
            }
        }
        list [${NS}::test::temp::onearg 2] [${NS}::test::temp::twoargs-alias 1 2]
    } -result {-2 3}

    test functions-2 {Multiple functions - empty} -body {
        testDll functions {}
    } -result {}

    test functions-error-0 {Multiple functions - invalid count} -body {
        testDll functions {onearg}
    } -result {Invalid value "onearg". Incomplete function definition list.} -returnCodes error

    test stdcalls-0 {Multiple stdcalls} -cleanup {
        rename $fn {}
        rename stdcall-alias {}
    } -body {
        if {$::tcl_platform(platform) eq "windows" && $::tcl_platform(pointerSize) == 4} {
            set fn _stdcalltest@16
        } else {
            set fn stdcalltest
        }
        set fnlist [list \
                        $fn double {a double b double} \
                        [list $fn stdcall-alias] double {a double b double} \
                       ]
        if {[catch {testDll stdcalls $fnlist}] && $fn eq "_stdcalltest@16"} {
            # Mingw does not prefix _
            set fn stdcalltest@16
            set fnlist [list \
                            $fn double {a double b double} \
                            [list $fn stdcall-alias] double {a double b double} \
                           ]
            testDll stdcalls $fnlist
        }

        list [$fn 1.0 2] [stdcall-alias 1 4.0] [catch [list uplevel #0 $fn 1 2]]
    } -result {0.5 0.25 1}

    # Basic type conversion to test input parameters and return types

    foreach type [linsert $numericTypes end string] {
        # Define functions for number to number
        foreach to_type $numericTypes {
            testDll function ${type}_to_${to_type} $to_type [list param $type]
        }
        testDll function ${type}_to_void void [list param $type]
        test ${type}_to_void "void ($type)" -body {
            ${type}_to_void 0
        } -result ""
        foreach to_type $intTypes {
            test ${type}_to_${to_type}-0 "$to_type ($type = 0)" -body {
                ${type}_to_${to_type} 0
            } -result 0
        }
        foreach to_type $realTypes {
            test ${type}_to_${to_type}-0 "$to_type ($type = 0)" -body {
                ${type}_to_${to_type} 0
            } -result 0.0
        }
    }

    # NOTE: these also test "in" parameter types for pointer, chars, bytes, binary
    foreach to_type $intTypes {
        testDll function pointer_to_$to_type $to_type [list param {pointer}]
        testDll function [list pointer_to_$to_type pointer_unsafe_to_$to_type] $to_type [list param {pointer}]
        testDll function [list string_to_$to_type chars_to_$to_type] $to_type [list param {chars[20]}]
        testDll function [list string_to_$to_type bytes_to_$to_type] $to_type [list param {bytes[20]}]
        testDll function [list string_to_$to_type binary_to_$to_type] $to_type [list param binary]

        test pointer_to_${to_type}-0 "$to_type (safe pointer = 0)" -body {
            pointer_to_${to_type} 0^
        } -result 0
        test pointer_unsafe_to_${to_type}-0 "$to_type (unsafe pointer = 0)" -body {
<<<<<<< HEAD
            # Null pointer can be "0" as well
            pointer_unsafe_to_${to_type} 0
=======
            pointer_unsafe_to_${to_type} NULL
>>>>>>> a95a9093
        } -result 0

        test chars_to_${to_type}-0 "$to_type (chars = 123)" -body {
            chars_to_${to_type} 123
        } -result 123

        test bytes_to_${to_type}-0 "$to_type (bytes = 123)" -body {
            bytes_to_${to_type} 123\0
        } -result 123

        test binary_to_${to_type}-0 "$to_type (bytes = 123)" -body {
            binary_to_${to_type} 123\0
        } -result 123
    }


    ###
    # Parameter tests

    ## Parameter tests - Numeric types
    foreach type $numericTypes {
        set val [expr {$type in {float double} ? "1.0" : "1"}]

        test function-paramin-$type-0 "$type in params" -setup {
            set fn ${type}_to_${type}
            testDll function $fn $type [list param [list $type in]]
        } -body {
            $fn $val
        } -result $val

        set fn ${type}_byref
        testDll function $fn $type [list inparam [list $type byref]]
        test function-parambyref-$type-0 "$type byref params" -body {
            $fn $val
        } -result [expr {2+$val}]
        testDll function $fn $type [list inparam [list $type in byref]]
        test function-parambyref-$type-1 "$type in byref params" -body {
            $fn $val
        } -result [expr {2+$val}]

        set fn ${type}_out
        testDll function $fn $type [list inparam [list $type in] outparam [list $type out]]
        test function-paramout-$type-0 "$type out params" -body {
            unset -nocomplain out
            list [$fn $val out] $out
        } -result [list [expr {2+$val}] [expr {1+$val}]]
        test function-paramout-$type-1 "$type out params - existing var" -body {
            set out 99
            list [$fn $val out] $out
        } -result [list [expr {2+$val}] [expr {1+$val}]]
        test function-paramout-$type-2 "$type out params - existing array var" -cleanup {
            unset arr
        } -body {
            set arr(x) x
            list [$fn $val arr] $arr
        } -result [list [expr {2+$val}] [expr {1+$val}]]

        test function-paraminout-$type-0 "$type inout params" -setup {
            set fn ${type}_inout
            testDll function $fn $type [list inoutparam [list $type inout]]
        } -body {
            set param $val
            list [$fn param] $param
        } -result [list [expr {2+$val}] [expr {1+$val}]]

        foreach attr [linsert $pointerAttrs end nullifempty] {
            test function-param-$type-$attr-error-0 "$type invalid attribute" -body {
                testDll function ${type}_to_void void [list param [list $type $attr]]
            } -result "Invalid value \"$type $attr\". $errorMessages(attrtype)" -returnCodes error
        }

        foreach attr $errorAttrs {
            if {$type in $intTypes} {
                set msg $errorMessages(attrparsemode)
            } else {
                set msg $errorMessages(attrtype)
            }
            test function-param-$type-$attr "$type invalid attribute" -body {
                testDll function ${type}_to_void void [list param [list $type $attr]]
            } -result "Invalid value \"$type $attr\". $msg" -returnCodes error
        }
    }

    ## Parameter tests - string, unistring
    foreach {type val} [list string abc unistring "\xe0\xe1\xe2"] {
        set len [string length $val]
        set repeat 100000
        set largelen [expr {[string length $val] * $repeat}]
        set largeval [string repeat $val $repeat]

        set fn ${type}_len
        testDll function $fn int [list input $type]
        test function-$type-in-0 "$type in" -body {
            $fn $val
        } -result $len
        test function-$type-in-1 "$type in large" -body {
            $fn $largeval
        } -result $largelen

        set fn ${type}_inbyref_len
        testDll function $fn int [list input [list $type in byref]]
        test function-$type-in-byref-0 "$type in byref" -body {
            $fn $val
        } -result $len
        test function-$type-in-byref-1 "$type in byref large" -body {
            $fn $largeval
        } -result $largelen

        set fn ${type}_inbyref_len
        testDll function $fn int [list input [list $type byref]]
        test function-$type-byref-0 "$type byref" -body {
            $fn $val
        } -result $len
        test function-$type-byref-1 "$type in byref large" -body {
            $fn $largeval
        } -result $largelen

        set fn ${type}_param_out
        testDll function $fn void [list outvar [list $type out]]
        test function-$type-out-0 "$type out" -body {
            $fn outvar
            set outvar
        } -result $val
        testDll function $fn void [list outvar [list $type out byref]]
        test function-$type-out-byref-0 "$type out byref" -body {
            $fn outvar
            set outvar
        } -result $val

        set fn ${type}_reverse_inout
        test function-$type-inout-error-0 "$type inout" -body {
            testDll function $fn int [list param [list $type inout]]
        } -result "Invalid value \"$type inout\". A type annotation is not valid for the data type." -returnCodes error

        foreach attr $pointerAttrs {
            test function-param-$type-$attr-error-0 "$type invalid attribute" -body {
                testDll function ${type}_to_void void [list param [list $type $attr]]
            } -result "Invalid value \"$type $attr\". $errorMessages(attrtype)" -returnCodes error
        }

        foreach attr [lsearch -all -inline -exact -not $requirementAttrs nonzero] {
            set msg $errorMessages(attrtype)
            test function-param-$type-$attr "$type invalid attribute" -body {
                testDll function ${type}_to_void void [list param [list $type $attr]]
            } -result "Invalid value \"$type $attr\". $msg" -returnCodes error
        }

        test function-$type-nullifempty-0 "$type in nullifempty" -setup {
            testDll function pointer_to_pointer {pointer unsafe} {s {string nullifempty}}
        } -body {
            pointer_to_pointer ""
        } -result [makeptr 0]
        test function-$type-nullifempty-1 "$type in nullifempty non-empty" -setup {
            testDll function ${type}_len int [list param [list $type nullifempty]]
        } -body {
            ${type}_len abc
        } -result 3
    }


    # string.encoding
    # Note: do not include ascii for jis0208 encoding tests.
    # See https://core.tcl-lang.org/tcl/tktview/9bad909c6ed4691bcad1886d710a923791a524a2
    set val \u543e
    set encoded 8c
    set bufsize 100000
    testDll function jis0208_in int [list x string.jis0208]
    test function-string-encoding-in-0 "string encoding in" -body {
        jis0208_in \u543e
    } -result 1
    test function-string-encoding-in-1 "string encoding in large" -body {
        jis0208_in [string repeat \u543e [expr {$bufsize/2 - 1}]]
    } -result [expr {$bufsize/2 - 1}]
    test function-string-encoding-in-error-1 "string bad encoding" -body {
        testDll function jis0208_in int [list x string.nosuchencoding]
    } -result {unknown encoding "nosuchencoding"} -returnCodes error


    ## Parameter tests - chars, unichars
    foreach {type val} [list chars abc chars.utf-8 abc unichars "\xe0\xe1\xe2"] {
        set len [string length $val]
        set buflen [expr {$len+1}]
        set repeat 100000
        set largelen [expr {[string length $val] * $repeat}]
        set largebuflen [expr {$largelen+1}]
        set largeval [string repeat $val $repeat]
        if {$type in {chars chars.utf-8}} {
            set fn string_out
        } else {
            set fn unistring_out
        }
        testDll function $fn int [list input "$type\[$buflen\]" output [list $type\[$buflen\] out]]
        test function-$type-out-0 "$type out" -body {
            list [$fn $val result] $result
        } -result [list $len $val]
        test function-$type-out-1 "$type out empty string" -body {
            list [$fn "" result] $result
        } -result {0 {}}
        testDll function $fn int [list input "$type\[$largebuflen\]" output [list $type\[$largebuflen\] out]]
        test function-$type-out-2 "$type out" -body {
            list [$fn $largeval result] $result
        } -result [list $largelen $largeval]
        test function-$type-out-3 "$type out - uninitialized output" -setup {
            testDll function pointer_noop void [list s [list $type\[4\] out]]
        } -body {
            # This test attempts to check that the library guards against the called
            # function not initializing the output buffer, for example in case of
            # errors. This is not fool proof as there is no way to control existing
            # output buffer contents before calling function (inout is not the same case)
            # We expect the output buffer to be init'ed to leading \0
            pointer_noop output
            set output
        } -result ""

        if {$type in {chars chars.utf-8}} {
            set fn string_reverse_inout
        } else {
            set fn unistring_reverse_inout
        }
        testDll function $fn int [list param [list $type\[$buflen\] inout]]
        test function-$type-inout-0 "$type inout" -body {
            set result $val
            list [$fn result] $result
        } -result [list $len [string reverse $val]]
        test function-$type-inout-1 "$type inout empty string" -body {
            set result ""
            list [$fn result] $result
        } -result {0 {}}
        test function-$type-inout-error-0 "$type inout" -body {
            set result "abcd"
            $fn result
        } -result "Invalid value*length is greater than specified maximum buffer size." -returnCodes error -match glob
        testDll function $fn int [list param [list $type\[$largebuflen\] inout]]
        test function-$type-inout-2 "$type inout" -body {
            set result $largeval
            list [$fn result] $result
        } -result [list $largelen [string reverse $largeval]]

        if {$type in {chars chars.utf-8}} {
            set fn chars_to_void
        } else {
            set fn ${type}_to_void
        }
        foreach attr [linsert $pointerAttrs end nullifempty] {
            test function-param-$type-$attr-error-0 "$type invalid attribute" -body {
                testDll function $fn void [list param [list $type\[2\] $attr]]
            } -result "Invalid value \"{$type\[2\]} $attr\". $errorMessages(attrtype)" -returnCodes error
        }

        foreach attr $errorAttrs {
            if {$type in $intTypes} {
                set msg $errorMessages(attrparsemode)
            } else {
                set msg $errorMessages(attrtype)
            }
            test function-param-$type-$attr "$type invalid attribute" -body {
                testDll function $fn void [list param [list $type\[2\] $attr]]
            } -result "Invalid value \"{$type\[2\]} $attr\". $msg" -returnCodes error
        }
    }

    # chars.encoding
    set val \u543e
    set encoded 8c
    set bufsize 100000
    testDll function jis0208_in int [list x chars.jis0208\[$bufsize\]]
    test function-chars-encoding-in-0 "chars encoding in" -body {
        jis0208_in \u543e
    } -result 1
    test function-chars-encoding-in-1 "chars encoding in large" -body {
        jis0208_in [string repeat \u543e [expr {$bufsize/2 - 1}]]
    } -result [expr {$bufsize/2 - 1}]
    test function-chars-encoding-in-error-0 "chars encoding in large overflow" -body {
        jis0208_in [string repeat \u543e [expr {$bufsize/2}]]
    } -result "Invalid value*String length is greater than specified maximum buffer size." -returnCodes error -match glob
    test function-chars-encoding-in-error-1 "chars bad encoding" -body {
        testDll function jis0208_in int [list x chars.nosuchencoding\[10\]]
    } -result {unknown encoding "nosuchencoding"} -returnCodes error

    testDll function jis0208_out void [list bufsize int buf [list chars.jis0208\[$bufsize\] out]]
    test function-chars-encoded-out-0 "encoded out" -body {
        jis0208_out 4 out
        set out
    } -result $val
    test function-chars-encoded-out-1 "encoded out large" -body {
        jis0208_out $bufsize out
        set out
    } -result [string repeat $val [expr {$bufsize/2 - 1}]]

    testDll function jis0208_inout void [list param [list chars.jis0208\[20\] inout]]
    test function-chars-encoded-inout-0 "encoded inout" -body {
        set param [string repeat $val 2]
        jis0208_inout param
        set param
    } -result [string repeat $val 4]

    ## Parameter tests - bytes

    set val \x01\x02\x03
    set len [string length $val]
    set largeval [string repeat $val $repeat]
    set largelen [string length $largeval]
    test function-bytes-in-0 "bytes in dynamic count (count, array)" -setup {
        testDll function uchar_array_in uchar {n int buf bytes[n]}
    } -body {
        uchar_array_in $len $val
    } -result 6
    test function-bytes-in-1 "bytes in dynamic count (array, count)" -setup {
        testDll function uchar_array_count_in uchar {buf bytes[n] n int}
    } -body {
        uchar_array_count_in $val $len
    } -result 6
    test function-bytes-out-0 "bytes out" -setup {
        testDll function bytes_out void [list n int input bytes\[$len\] output [list bytes\[$len\] out]]
    } -body {
        bytes_out $len $val out
        set out
    } -result $val
    test function-bytes-out-1 "bytes out large" -setup {
        testDll function bytes_out void [list n int input bytes\[$largelen\] output [list bytes\[$largelen\] out]]
    } -body {
        bytes_out $largelen $largeval out
        set out
    } -result $largeval

    test function-bytes-inout-0 "bytes inout" -setup {
        testDll function bytes_inout void [list n int output [list bytes\[$len\] inout]]
    } -body {
        set out $val
        bytes_inout $len out
        set out
    } -result [string reverse $val]
    test function-bytes-inout-1 "bytes inout large" -setup {
        testDll function bytes_inout void [list n int output [list bytes\[$largelen\] inout]]
    } -body {
        set out $largeval
        bytes_inout $largelen out
        set out
    } -result [string reverse $largeval]
    test function-bytes-inout-error-0 "bytes inout buffer size error" -setup {
        testDll function bytes_inout void [list n int output [list bytes\[1\] inout]]
    } -body {
        set out $val
        bytes_inout 1 out
    } -result "Invalid value. Byte array length is greater than specified maximum buffer size." -returnCodes error

    ## Parameter tests - binary
    # Note: binary in tests are tested earlier (converting to numerics)
    test function-binary-in-byref-0 "binary in byref" -body {
        testDll function binary_inbyref_len int {bin {binary in byref}}
        binary_inbyref_len abc\0
    } -result 3
    test function-binary-byref-0 "binary byref" -body {
        testDll function binary_inbyref_len int {bin {binary byref}}
        binary_inbyref_len abc\0
    } -result 3
    test function-binary-out-error-0 "binary out" -body {
        testDll function bytes_out void [list n int input binary output [list binary out]]
    } -result {Invalid value "binary out". A type annotation is not valid for the data type.} -returnCodes error
    test function-binary-inout-error-0 "binary inout" -body {
        testDll function bytes_inout void [list n int output [list binary inout]]
    } -result {Invalid value "binary inout". A type annotation is not valid for the data type.} -returnCodes error

    ## Parameter tests - pointers
    test function-pointer-in-0 "pointer in" -setup {
        testDll function pointer_in int {p pointer}
        cffi::Struct create TempStruct {i int}
        set p [TempStruct allocate]
        TempStruct tonative $p [list i 42]
    } -cleanup {
        TempStruct free $p
        TempStruct destroy
    } -body {
        pointer_in $p
    } -result 42

    test function-pointer-out-0 "pointer out" -setup {
        testDll function pointer_out void {p {pointer out}}
    } -cleanup {
        cffi::pointer dispose $p
    } -body {
        pointer_out p
        list [cffi::pointer isvalid $p] [binary scan [cffi::memory tobinary $p 4] n val] $val
    } -result [list 1 1 99]

    test function-pointer-inout-0 "pointer inout" -setup {
        testDll function pointer_incr void {p {pointer inout}}
    } -cleanup {
        cffi::memory free $p
    } -body {
        set p [cffi::memory allocate 4]
        set p2 $p
        pointer_incr p2
        set addr [cffi::pointer address $p]
        set addr2 [cffi::pointer address $p2]
        list [cffi::pointer dispose $p2] [expr {$addr+1 == $addr2}]
    } -result [list {} 1]

    test function-pointer-byref-0 "pointer byref" -setup {
        testDll function pointer_byref {pointer unsafe} {p {pointer byref}}
        set p [memory allocate 1]
    } -cleanup {
        cffi::memory free $p
    } -body {
        set p2 [pointer_byref $p]
        expr {$p == $p2}
    } -result 1

    # pointer param safety attributes
    test function-pointer-param-safety-0 "pointer safe to unsafe" -setup {
        cffi::pointer safe 1^
    } -cleanup {
        cffi::pointer dispose 1^
    } -body {
        testDll function pointer_noop void {p {pointer unsafe}}
        pointer_noop 1^
    } -result ""

    test function-pointer-param-safety-1 "pointer unsafe to safe" -body {
        testDll function pointer_noop void {p pointer}
        pointer_noop 1^
    } -result "Pointer [makeptr 1] is not registered." -returnCodes error

    test function-pointer-param-safety-2 "pointer unsafe to unsafe" -body {
        testDll function pointer_noop void {p {pointer unsafe}}
        pointer_noop 1^
    } -result ""

    test function-pointer-param-safety-3 "pointer unsafe to counted" -body {
        testDll function pointer_noop void {p {pointer counted}}
        pointer_noop 1^
    } -result "Pointer [makeptr 1] is not registered." -returnCodes error

    test function-pointer-param-safety-4 "pointer unsafe dispose" -body {
        testDll function pointer_noop void {p {pointer dispose}}
        pointer_noop 1^
    } -result "Pointer [makeptr 1] is not registered." -returnCodes error -match glob

    test function-pointer-param-safety-5 "pointer unsafe dispose conflict" -body {
        testDll function pointer_noop void {p {pointer dispose unsafe}}
    } -result "Invalid value \"pointer dispose unsafe\". $errorMessages(attrconflict)" -returnCodes error

    test function-pointer-param-safety-6 "pointer unsafe counted conflict" -body {
        testDll function pointer_noop void {p {pointer counted unsafe}}
    } -result "Invalid value \"pointer counted unsafe\". $errorMessages(attrconflict)" -returnCodes error

    test function-pointer-param-safety-7 "pointer counted" -setup {
        cffi::pointer counted 1^
    } -body {
        testDll function pointer_noop void {p {pointer counted}}
        pointer_noop 1^
        pointer_noop 1^; # Should not increase reference count when passed as parameter
        list [cffi::pointer isvalid 1^] [cffi::pointer dispose 1^] [cffi::pointer isvalid 1^]
    } -result {1 {} 0}

    test function-pointer-param-safety-8 "pointer safe dispose" -setup {
        cffi::pointer safe 1^
    } -body {
        testDll function pointer_noop void {p {pointer dispose}}
        list [pointer_noop 1^] [cffi::pointer isvalid 1^]
    } -result {{} 0}

    test function-pointer-param-safety-9 "pointer counted dispose" -setup {
        cffi::pointer counted 1^
        cffi::pointer counted 1^
    } -body {
        testDll function pointer_noop void {p {pointer dispose counted}}
        list [pointer_noop 1^] [cffi::pointer isvalid 1^] [pointer_noop 1^] [cffi::pointer isvalid 1^]
    } -result {{} 1 {} 0}

    test function-pointer-param-safety-10 "pointer safe dispose - after param checks" -setup {
        set p [makeptr 1]
        cffi::pointer safe $p
        testDll function pointer_add {pointer unsafe} {p {pointer dispose} n int}
    } -body {
        # Verifies that pointer is not disposed if parameter has an error
        list \
            [cffi::pointer isvalid $p] \
            [catch {pointer_add $p notanint}] \
            [cffi::pointer isvalid $p] \
            [catch {pointer_add $p 0}] \
            [cffi::pointer isvalid $p] 
    } -result {1 1 1 0 0}

    test function-pointer-param-safety-11 "pointer counted dispose - after param checks" -setup {
        set p [makeptr 1]
        cffi::pointer counted $p
        cffi::pointer counted $p
        testDll function pointer_add {pointer unsafe} {p {pointer dispose} n int}
    } -body {
        # Verifies that pointer is not disposed if parameter has an error
        list \
            [cffi::pointer isvalid $p] \
            [catch {pointer_add $p notanint}] \
            [cffi::pointer isvalid $p] \
            [catch {pointer_add $p 0}] \
            [cffi::pointer isvalid $p] \
            [catch {pointer_add $p 0}] \
            [cffi::pointer isvalid $p]
    } -result {1 1 1 0 1 0 0}

    test function-pointer-param-safety-12 "pointer unsafe disposeonsuccess conflict" -body {
        testDll function pointer_noop void {p {pointer disposeonsuccess unsafe}}
    } -result "Invalid value \"pointer disposeonsuccess unsafe\". $errorMessages(attrconflict)" -returnCodes error

    test function-pointer-param-safety-12 "pointer dispose disposeonsuccess conflict" -body {
        testDll function pointer_noop void {p {pointer disposeonsuccess dispose}}
    } -result "Invalid value \"pointer disposeonsuccess dispose\". $errorMessages(attrconflict)" -returnCodes error


    test function-pointer-param-safety-13 "verify dispose in effect on function call errors" -setup {
        set p [makeptr 1]
        cffi::pointer safe $p
        testDll function pointer_dispose {int nonzero} {p {pointer dispose} i int}
    } -body {
        list [cffi::pointer isvalid $p] [catch {pointer_dispose $p 0}] [cffi::pointer isvalid $p]
    } -result {1 1 0}

    test function-pointer-param-safety-14 "verify disposeonsuccess NOT in effect on function call errors" -setup {
        set p [makeptr 1]
        cffi::pointer safe $p
        testDll function pointer_dispose {int nonzero} {p {pointer disposeonsuccess} i int}
    } -cleanup {
        cffi::pointer dispose $p
    } -body {
        list [cffi::pointer isvalid $p] [catch {pointer_dispose $p 0}] [cffi::pointer isvalid $p]
    } -result {1 1 1}

    test function-pointer-param-safety-15 "verify disposeonsuccess in effect on function call success" -setup {
        set p [makeptr 1]
        cffi::pointer safe $p
        testDll function pointer_dispose {int nonzero} {p {pointer disposeonsuccess} i int}
    } -body {
        list [cffi::pointer isvalid $p] [catch {pointer_dispose $p 1}] [cffi::pointer isvalid $p]
    } -result {1 0 0}

    test function-pointer-param-safety-16 "verify disposeonsuccess in effect on function with no error annotation" -setup {
        set p [makeptr 1]
        cffi::pointer safe $p
        testDll function pointer_dispose int {p {pointer disposeonsuccess} i int}
    } -body {
        list [cffi::pointer isvalid $p] [catch {pointer_dispose $p 1}] [cffi::pointer isvalid $p]
    } -result {1 0 0}


    # pointer tags
    test function-pointer-param-tag-0 "pointer tag safe" -setup {
        testDll function pointer_noop void {p pointer.TAG}
        cffi::pointer safe 1^TAG
    } -cleanup {
        cffi::pointer dispose 1^TAG
    } -body {
        pointer_noop 1^TAG
    } -result ""

    test function-pointer-param-tag-1 "pointer tag unsafe" -body {
        testDll function pointer_noop void {p {pointer.TAG unsafe}}
        pointer_noop 1^TAG
    } -result ""

    test function-pointer-param-tag-2 "pointer tag safe - wrong type" -body {
        testDll function pointer_noop void {p pointer.TAG}
        pointer_noop 1^TAG2
    } -result {Value "1^TAG2" has the wrong type. Pointer type mismatch.} -returnCodes error

    test function-pointer-param-tag-3 "pointer tag unsafe - wrong type" -body {
        testDll function pointer_noop void {p {pointer.TAG unsafe}}
        pointer_noop 1^TAG2
    } -result {Value "1^TAG2" has the wrong type. Pointer type mismatch.} -returnCodes error

    test function-pointer-param-tag-4 "pointer tag counted" -setup {
        testDll function pointer_noop void {p {pointer.TAG counted}}
        cffi::pointer counted 1^TAG
    } -cleanup {
        cffi::pointer dispose 1^TAG
    } -body {
        pointer_noop 1^TAG
    } -result ""

    test function-pointer-param-tag-5 "pointer tag counted - wrong type" -body {
        testDll function pointer_noop void {p {pointer.TAG counted}}
        pointer_noop 1^TAG2
    } -result {Value "1^TAG2" has the wrong type. Pointer type mismatch.} -returnCodes error

    # tag dispose
    test function-pointer-param-tag-6 "pointer tag dispose" -setup {
        testDll function pointer_noop void {p {pointer.TAG dispose}}
        cffi::pointer safe 1^TAG
    } -body {
        list [pointer_noop 1^TAG] [cffi::pointer isvalid 1^TAG]
    } -result [list {} 0]

    test function-pointer-param-tag-7 "pointer tag dispose - wrong type" -body {
        testDll function pointer_noop void {p {pointer.TAG dispose}}
        pointer_noop 1^TAG2
    } -result {Value "1^TAG2" has the wrong type. Pointer type mismatch.} -returnCodes error

    test function-pointer-param-tag-8 "pointer tag safe passed to untagged" -setup {
        testDll function pointer_noop void {p pointer}
        cffi::pointer safe 1^TAG
    } -cleanup {
        cffi::pointer dispose 1^TAG
    } -body {
        pointer_noop 1^TAG
    } -result ""

    test function-pointer-param-tag-9 "pointer untagged safe passed to tagged" -setup {
        testDll function pointer_noop void {p pointer.TAG}
        cffi::pointer safe 1^
    } -cleanup {
        cffi::pointer dispose 1^
    } -body {
        list [catch {pointer_noop 1^} result] $result
    } -result {1 {Value "1^" has the wrong type. Pointer type mismatch.}}

    test function-pointer-param-tag-10 "pointer tag unsafe passed to untagged" -setup {
        testDll function pointer_noop void {p {pointer unsafe}}
    } -body {
        pointer_noop 1^TAG
    } -result ""

    test function-pointer-param-tag-11 "pointer untagged unsafe passed to tagged" -setup {
        testDll function pointer_noop void {p {pointer.TAG unsafe}}
    } -body {
        list [catch {pointer_noop 1^} result] $result
    } -result {1 {Value "1^" has the wrong type. Pointer type mismatch.}}

    # Pointer param error attributes
    foreach attr [linsert $errorAttrs end nullifempty] {
        if {$attr in {winerror lasterror}} {
            set constraints win
        } else {
            set constraints {}
        }
        if {$attr in {nonzero lasterror errno}} {
            set msg $errorMessages(attrparsemode)
        } else {
            set msg $errorMessages(attrtype)
        }
        test function-pointer-param-$attr-0 "pointer invalid attribute" -constraints $constraints -body {
            testDll function pointer_to_void void [list param [list pointer $attr]]
        } -result "Invalid value \"pointer $attr\". $msg" -returnCodes error
    }

    ## Parameter - struct
    test function-struct-byval-0 "Param struct by value - error" -body {
        testDll function getTestStruct int {s struct.TestStruct}
    } -result "Invalid value \"struct.TestStruct\". $errorMessages(structbyref)" -returnCodes error

    test function-struct-out-0 "Param struct out" -setup {
        testDll function getTestStruct int {s {struct.TestStruct out}}
    } -body {
        getTestStruct s
        checkTestStruct $s
    } -result [list ]

    test function-struct-out-crash-bug#39 "Param struct out" -setup {
        testDll function getTestStruct int {s {struct.TestStruct out}}
        proc crash {} {
            getTestStruct s
            checkTestStruct $s
        }
    } -body {
        crash
    } -result [list ]

    test function-struct-in-0 "Param struct in" -setup {
        cffi::Struct create ::S {c uchar ll longlong s short}
        testDll function structCheck int {s {struct.::S byref} c uchar ll longlong s short}
    } -body {
        set ll 0x7fffffffffff
        structCheck [list c 1 ll $ll s 2] 1 $ll 2
    } -result 1
    test function-struct-in-1 "Param struct in - null if empty" -setup {
        cffi::Struct create ::S {c uchar ll longlong s short}
        testDll function pointer_to_pointer {pointer unsafe} {s {struct.::S byref in nullifempty}}
    } -body {
        pointer_to_pointer {}
    } -result [makeptr 0]
    test function-struct-in-2 "Param struct in - null if empty, override" -setup {
        cffi::Struct create ::S {c uchar ll longlong s short}
        testDll function pointer_to_pointer {pointer unsafe} {s {struct.::S byref in nullifempty}}
    } -body {
        cffi::pointer isnull [pointer_to_pointer {c 0 ll 0 s 0}]
    } -result 0
    test function-struct-in-3 "Pass struct with pointer array in and out" -setup {
        catch {struct_with_pointer_array destroy}
        cffi::Struct create struct_with_pointer_array {ptrs {pointer[3] counted}}
        testDll function struct_pointer_array_exchange void {from {struct.struct_with_pointer_array in byref} to {struct.struct_with_pointer_array out}}
        set from [list ptrs [make_counted_pointers 1 2 3]] 
        unset -nocomplain to
    } -cleanup {
        purge_pointers
    } -body {
        struct_pointer_array_exchange $from to
        list $from $to
    } -result [list [list ptrs [make_unsafe_pointers 1 2 3]] [list ptrs [make_unsafe_pointers 1 2 3]]]
    
    test function-struct-in-error-0 "Param struct in - empty dictionary" -setup {
        cffi::Struct create ::S {c uchar ll longlong s short}
        testDll function structCheck int {s {struct.::S byref} c uchar ll longlong s short}
    } -body {
        set ll 0x7fffffffffff
        structCheck [list ] 1 $ll 2
    } -result {Struct field "c" not found or inaccessible. Field missing in struct dictionary value.} -returnCodes error
    test function-struct-in-error-1 "Param struct in missing field" -setup {
        cffi::Struct create ::S {c uchar ll longlong s short}
        testDll function structCheck int {s {struct.::S byref} c uchar ll longlong s short}
    } -body {
        set ll 0x7fffffffffff
        structCheck [list c 1 ll $ll] 1 $ll 2
    } -result {Struct field "s" not found or inaccessible. Field missing in struct dictionary value.} -returnCodes error
    test function-struct-in-error-2 "Param struct in missing field - with nullempty" -setup {
        cffi::Struct create ::S {c uchar ll longlong s short}
        testDll function structCheck int {s {struct.::S byref nullifempty} c uchar ll longlong s short}
    } -body {
        set ll 0x7fffffffffff
        structCheck [list c 1 ll $ll] 1 $ll 2
    } -result {Struct field "s" not found or inaccessible. Field missing in struct dictionary value.} -returnCodes error

    test function-struct-inout-0 "Pass struct inout" -setup {
        testDll function getTestStruct int {s {struct.TestStruct out}}
        testDll function incrTestStruct void {s {struct.TestStruct inout}}
    } -body {
        getTestStruct s
        incrTestStruct s
        # TBD - fix this result check for all platforms, including 32-bits
        set s
    } -result [expr {$::tcl_platform(platform) eq "windows" ? {c 1 i 5 shrt 9 ui 13 ushrt 17 l 21 uc 25 ul 29 c3 33 ll 49 unic 57 ull 89 b abc f 101.0 s {c 105} d 121.0} : {c 1 i 5 shrt 9 ui 13 ushrt 17 l 25 uc 33 ul 41 c3 49 ll 65 unic 73 ull 105 b qrs f 117.0 s {c 121} d 137.0}}] 
    test function-struct-inout-1 "Pass struct with pointer array inout" -setup {
        catch {struct_with_pointer_array destroy}
        cffi::Struct create struct_with_pointer_array {ptrs {pointer[3] counted}}
        testDll function struct_pointer_array_exchange void {a {struct.struct_with_pointer_array inout} b {struct.struct_with_pointer_array inout}}
    } -cleanup {
        purge_pointers
    } -body {
        set a [list ptrs [make_counted_pointers 1 2 3]] 
        set b [list ptrs [make_counted_pointers 4 5 6]] 
        struct_pointer_array_exchange a b
        list $a $b
    } -result [list [list ptrs [make_unsafe_pointers 4 5 6]] [list ptrs [make_unsafe_pointers 1 2 3]]]

    test function-struct-inout-error-0 "Param struct inout - empty dictionary" -setup {
        testDll function incrTestStruct void {s {struct.TestStruct inout}}
    } -body {
        set s {}
        incrTestStruct s
    } -result {Struct field "c" not found or inaccessible. Field missing in struct dictionary value.} -returnCodes error

    # Note -  tests for invalid attrs are done in type.test

    ###
    # Return type tests

    #+ Numeric return types
    # Note Numeric returns types without attributes already tested earlier
    # Only test attributes here
    foreach type $intTypes {
        foreach {attr val} {
            zero 0
            nonzero 1
            nonzero -1
            nonnegative 0
            nonnegative 1
            positive 1
        } {
            set testnum -1
            set fn ${type}_to_$type
            testDll function $fn [list $type $attr] [list param $type]
            if {$val < 0 && $type in $unsignedIntTypes} continue
            test function-return-$type-$attr-$val-[incr testnum] "return $type $attr - $val" -setup {
            } -body {
                $fn $val
            } -result $val
        }
    }
    # Error cases
    foreach type $intTypes {
        foreach {attr val} {
            zero 1 
            zero -1 
            nonzero 0
            nonnegative -1
            positive 0
            positive -1
        } {
            set message "Function returned an error value."
            set testnum -1
            set fn ${type}_to_$type
            testDll function $fn [list $type $attr] [list param $type]
            if {$val < 0 && $type in $unsignedIntTypes} continue
            test function-return-$type-$attr-$val-error-[incr testnum] "return $type $attr - $val" -setup {
            } -body {
                $fn $val
            } -result "Invalid value \"$val\". $message" -returnCodes error
        }

        test function-return-$type-array-0 "return type $type\[\]" -body {
            testDll function ${type}_to_${type} $type\[2\] {}
        } -result "Invalid value \"$type\[2\]\". $errorMessages(arrayreturn)" -returnCodes error
        foreach attr $paramAttrs {
            test function-return-$type-${attr}-0 "return type $type $attr" -body {
                testDll function ${type}_to_${type} [list $type $attr] {}
            } -result "Invalid value \"$type $attr\". $errorMessages(attrparsemode)" -returnCodes error
        }
        foreach attr [linsert $pointerAttrs end nullifempty] {
            test function-return-$type-${attr}-0 "return type $type $attr" -body {
                testDll function ${type}_to_${type} [list $type $attr] {}
            } -result "Invalid value \"$type $attr\". $errorMessages(attrtype)" -returnCodes error
        }
    }

    # errno, lasterror, winerror
    foreach {attr val} {
        zero 1
        zero -1
        nonzero 0
        nonnegative -1
        positive 0
        positive -1
    } {
        test function-return-errno-$attr-$val-0 "return errno" -setup {
            testDll function setErrno [list int $attr errno] {val int}
        } -body {
            list [catch {setErrno $val} result] [string equal $result $einvalMessage]
        } -result {1 1}

        test function-return-lasterror-$attr-$val-0 "return lasterror" -setup {
            testDll function setWinError [list int $attr lasterror] {val int}
        } -constraints win -body {
            list [catch {setWinError $val} result] $result
        } -result [list 1 "The data is invalid. "]

        if {$attr eq "zero"} {
            test function-return-winerror-zero-$val-0 "return zero winerror" -setup {
                testDll function {int_to_int getWinError} [list int zero winerror] {val int}
            } -constraints win -body {
                list [catch {getWinError 0xd} result] $result
            } -result [list 1 "The data is invalid. "]
        } else {
            test function-return-winerror-$attr-$val-0 "return $attr winerror" -constraints win -body {
                testDll function {int_to_int getWinError} [list int $attr winerror] {val int}
            } -result "Invalid value \"int $attr winerror\". $errorMessages(attrconflict)" -returnCodes error
        }
    }

    # Attributes not permitted for real types
    foreach type $realTypes {
        test function-return-$type-array-0 "return type $type\[\]" -body {
            testDll function ${type}_to_${type} $type\[2\] {}
        } -result "Invalid value \"$type\[2\]\". $errorMessages(arrayreturn)" -returnCodes error
        foreach attr [linsert $errorAttrs end nullifempty] {
            test function-return-$type-${attr}-0 "return type $type $attr" -body {
                testDll function ${type}_to_${type} [list $type $attr] {}
            } -result "Invalid value \"$type $attr\". $errorMessages(attrtype)" -returnCodes error
        }
        foreach attr $paramAttrs {
            test function-return-$type-${attr}-0 "return type $type $attr" -body {
                testDll function ${type}_to_${type} [list $type $attr] {}
            } -result "Invalid value \"$type $attr\". $errorMessages(attrparsemode)" -returnCodes error
        }
        foreach attr $pointerAttrs {
            test function-return-$type-${attr}-0 "return type $type $attr" -body {
                testDll function ${type}_to_${type} [list $type $attr] {}
            } -result "Invalid value \"$type $attr\". $errorMessages(attrtype)" -returnCodes error
        }
    }

    # Attributes for pointers
    foreach type {pointer pointer.TAG} tag {{} TAG} {
        # safe
        test function-return-$type-safe-0 "return type $type safe" -body {
            testDll function pointer_to_pointer [list $type] {p {pointer unsafe}}
            set p [pointer_to_pointer 1^]
            list [cffi::pointer isvalid $p] [cffi::pointer dispose $p] [cffi::pointer isvalid $p]
        } -result {1 {} 0}
        test function-return-$type-null-safe-0 "return type null $type safe" -body {
            testDll function pointer_to_pointer [list $type] {p {pointer unsafe}}
            pointer_to_pointer [makeptr 0]
        } -result [makeptr 0 $tag]

        # counted
        test function-return-$type-counted-0 "return type $type counted" -cleanup {
        } -body {
            testDll function pointer_to_pointer [list $type counted] {p {pointer unsafe}}
            set p [pointer_to_pointer 1^]
            set p2 [pointer_to_pointer 1^]
            list [string equal $p $p2] \
                [cffi::pointer isvalid $p] \
                [cffi::pointer dispose $p] \
                [cffi::pointer dispose $p2] \
                [cffi::pointer isvalid $p]
        } -result {1 1 {} {} 0}
        test function-return-$type-null-counted-0 "return type null $type counted" -body {
            testDll function pointer_to_pointer [list $type counted] {p {pointer unsafe}}
            pointer_to_pointer [makeptr 0]
        } -result [makeptr 0 $tag]

        # unsafe
        test function-return-$type-unsafe-0 "return type $type unsafe" -body {
            testDll function pointer_to_pointer [list $type unsafe] {p {pointer unsafe}}
            set p [pointer_to_pointer 1^]
            list [cffi::pointer isvalid $p]
        } -result 0
        test function-return-$type-null-unsafe-0 "return type null $type unsafe" -body {
            testDll function pointer_to_pointer [list $type unsafe] {p {pointer unsafe}}
            pointer_to_pointer [makeptr 0]
        } -result [makeptr 0 $tag]

        # Pointer error attributes
        # safe
        test function-return-$type-nonzero-0 "return type $type nonzero" -body {
            testDll function pointer_to_pointer [list $type nonzero] {p {pointer unsafe}}
            set p [pointer_to_pointer 1^]
            list [cffi::pointer isvalid $p] [cffi::pointer dispose $p] [cffi::pointer isvalid $p]
        } -result {1 {} 0}
        test function-return-$type-nonzero-null-0 "return type $type nonzero - null" -body {
            testDll function pointer_to_pointer [list $type nonzero] {p {pointer unsafe}}
            pointer_to_pointer 0^
        } -result "Invalid value *. Function returned an error value." -returnCodes error -match glob
        test function-return-$type-nonzero-errno-0 "return type $type nonzero - errno" -body {
            testDll function pointer_errno [list $type nonzero errno] {p {pointer unsafe}}
            list [catch {pointer_errno 0^} result] [string equal $result $einvalMessage]
        } -result {1 1}
        test function-return-$type-nonzero-lasterror-0 "return type $type nonzero - lasterror" -constraints win -body {
            testDll function pointer_lasterror [list $type nonzero lasterror] {p {pointer unsafe}}
            list [catch {pointer_lasterror 0^} result] $result
        } -result {1 {The data is invalid. }}

        # counted
        test function-return-$type-counted-nonzero-0 "return type $type counted nonzero" -body {
            testDll function pointer_to_pointer [list $type counted nonzero] {p {pointer unsafe}}
            set p [pointer_to_pointer 1^]
            list [cffi::pointer isvalid $p] [cffi::pointer dispose $p] [cffi::pointer isvalid $p]
        } -result {1 {} 0}
        test function-return-$type-counted-nonzero-null-0 "return type $type counted nonzero - null" -body {
            testDll function pointer_to_pointer [list $type counted nonzero] {p {pointer unsafe}}
            pointer_to_pointer 0^
        } -result "Invalid value *. Function returned an error value." -returnCodes error -match glob
        test function-return-$type-counted-nonzero-errno-0 "return type $type counted-nonzero - errno" -body {
            testDll function pointer_errno [list $type nonzero counted errno] {p {pointer unsafe}}
            list [catch {pointer_errno 0^} result] [string equal $result $einvalMessage]
        } -result {1 1}
        test function-return-$type-counted-nonzero-lasterror-0 "return type $type counted-nonzero - lasterror" -constraints win -body {
            testDll function pointer_lasterror [list $type counted nonzero lasterror] {p {pointer unsafe}}
            list [catch {pointer_lasterror 0^} result] $result
        } -result {1 {The data is invalid. }}

        # unsafe
        test function-return-$type-unsafe-nonzero-0 "return type $type unsafe nonzero" -body {
            testDll function pointer_to_pointer [list $type unsafe nonzero] {p {pointer unsafe}}
            set p [pointer_to_pointer 1^]
            cffi::pointer isvalid $p
        } -result 0
        test function-return-$type-unsafe-nonzero-null-0 "return type $type unsafe nonzero - null" -body {
            testDll function pointer_to_pointer [list $type unsafe nonzero] {p {pointer unsafe}}
            pointer_to_pointer 0^
        } -result "Invalid value *. Function returned an error value." -returnCodes error -match glob
        test function-return-$type-unsafe-nonzero-errno-0 "return type $type unsafe-nonzero - errno" -body {
            testDll function pointer_errno [list $type nonzero unsafe errno] {p {pointer unsafe}}
            list [catch {pointer_errno 0^} result] [string equal $result $einvalMessage]
        } -result {1 1}
        test function-return-$type-unsafe-nonzero-lasterror-0 "return type $type unsafe-nonzero - lasterror" -constraints win -body {
            testDll function pointer_lasterror [list $type unsafe nonzero lasterror] {p {pointer unsafe}}
            list [catch {pointer_lasterror 0^} result] $result
        } -result {1 {The data is invalid. }}

        # checks that are not valid for pointers
        foreach attr {zero nonnegative positive nullifempty} {
            test function-return-$type-${attr}-0 "return type $type $attr" -body {
                testDll function pointer_to_pointer [list $type $attr] {p {pointer unsafe}}
            } -result "Invalid value \"$type $attr\". $errorMessages(attrtype)" -returnCodes error
        }
        set attr winerror
        test function-return-$type-${attr}-0 "return type $type $attr" -constraints win -body {
            testDll function pointer_to_pointer [list $type $attr] {p {pointer unsafe}}
        } -result "Invalid value \"$type $attr\". $errorMessages(attrtype)" -returnCodes error

        # Error cases
        test function-return-$type-safe-dup-0 "return type $type safe - dup" -cleanup {
            cffi::pointer dispose $p
        } -body {
            testDll function pointer_to_pointer [list $type] {p {pointer unsafe}}
            set p [pointer_to_pointer 1^]
            list [cffi::pointer isvalid $p] [catch {pointer_to_pointer 1^} result] [cffi::pointer isvalid $p] $result
        } -result [list 1 1 1 "Registered pointer already exists. "]

        test function-return-$type-array-0 "return type $type\[\]" -body {
            testDll function pointer_to_pointer $type\[2\] {}
        } -result "Invalid value \"$type\[2\]\". $errorMessages(arrayreturn)" -returnCodes error
        test function-return-$type-dispose-0 "return type $type dispose" -body {
            testDll function pointer_to_pointer [list $type dispose] {p {pointer unsafe}}
        } -result "Invalid value \"$type dispose\". $errorMessages(attrparsemode)" -returnCodes error
        foreach attr $paramAttrs {
            test function-return-$type-${attr}-0 "return type $type $attr" -body {
                testDll function pointer_to_pointer [list $type unsafe $attr] {p {pointer unsafe}}
            } -result "Invalid value \"$type unsafe $attr\". $errorMessages(attrparsemode)" -returnCodes error
        }
    }

    # string, unistring return types
    foreach type {string string.utf-8 unistring} {
        test function-return-$type-0 "return $type NULL" -setup {
            testDll function pointer_to_pointer $type {p {pointer unsafe}}
        } -body {
            pointer_to_pointer 0^
        } -result ""
        test function-return-$type-nonzero-0 "return $type NULL - nonzero" -setup {
            testDll function pointer_to_pointer "$type nonzero" {p {pointer unsafe}}
        } -body {
            pointer_to_pointer 0^
        } -result {Invalid value "". Function returned an error value.} -returnCodes error
    }
    test function-return-string-1 "return string ascii" -setup {
        testDll function ascii_return string {}
    } -body {
        ascii_return
    } -result "abc"
    test function-return-string-2 "return string utf-8" -setup {
        testDll function utf8_return string.utf-8 {}
    } -body {
        utf8_return
    } -result "\xe0\xe1\xe2"
    test function-return-string-3 "return string jis0208" -setup {
        testDll function jis0208_return string.jis0208 {}
    } -body {
        jis0208_return
    } -result "\u543e\u543e"
    test function-return-string-4 "return string ascii - nonzero" -setup {
        testDll function ascii_return {string nonzero} {}
    } -body {
        ascii_return
    } -result "abc"
    test function-return-unistring-1 "return unistring" -setup {
        testDll function unistring_return unistring {}
    } -body {
        unistring_return
    } -result "\xe0\xe1\xe2"
    test function-return-unistring-2 "return unistring - nonzero" -setup {
        testDll function unistring_return {unistring nonzero} {}
    } -body {
        unistring_return
    } -result "\xe0\xe1\xe2"

    ## Error attributes for strings

    test function-return-string-nonzero-0 ""

    # Other return types are not permitted - test here. Note it does not
    # matter that actual C prototype does not match what we define here since
    # the definition should barf anyways.
    foreach type {binary} {
        test function-return-$type-0 "Return type $type" -body {
            # Prototype does not match C. Does not have to!
            testDll function ${type}_out $type {}
        } -result "Invalid value \"$type\". $errorMessages(typeparsemode)" -returnCodes error
    }
    foreach type {chars unichars bytes} {
        test function-return-$type-0 "Return type $type" -body {
            # Prototype does not match C. Does not have to!
            testDll function string_out ${type}\[2\] {}
        } -result "Invalid value \"$type\[2\]\". $errorMessages(typeparsemode)" -returnCodes error
    }
    test function-return-struct-0 "Return type struct" -body {
        # Prototype does not match C. Does not have to!
        testDll function getTestStruct struct.TestStruct {}
    } -result "Invalid value \"struct.TestStruct\". $errorMessages(typeparsemode)" -returnCodes error


    ###
    # Tests for defaults
    foreach type $intTypes {
        if {$type in $realTypes} {
            set result [list 0.0 1.0]
        } else {
            set result [list 0 1]
        }
        test function-paramdefault-$type-0 "function $type default" -body {
            set fn ${type}_to_$type
            testDll function $fn $type [list x [list $type [list default 1]]]
            list [$fn 0] [$fn]
        } -result [list 0 1]
        test function-paramdefault-error-$type-0 "function $type default - wrong type" -body {
            testDll function ${type}_to_$type $type [list x [list $type [list default 1]]]
            ${type}_to_$type notanumber
        } -result {expected integer but got "notanumber"} -returnCodes error -match glob
    }
    foreach type {string string.utf-8 chars[10] chars.utf-8[10] binary bytes[10]} {
        test function-paramdefault-$type-0 "function $type default" -body {
            set fn string_to_int
            testDll function $fn int [list x [list $type [list default 42]]]
            list [$fn 24] [$fn]
        } -result [list 24 42]
    }

    test function-paramdefault-pointer-0 "Function pointer default" -body {
        set fn pointer_to_pointer
        testDll function $fn {pointer unsafe} [list p [list pointer unsafe [list default [makeptr 42 TAG]]]]
        list [$fn [makeptr 24]] [$fn]
    } -result [list [makeptr 24] [makeptr 42]]
    test function-paramdefault-struct-0 "Function struct default" -setup {
        cffi::Struct create ::S {c uchar ll longlong s short}
    } -body {
        set ll 0x7fffffffffff
        set def [list c 1 ll $ll s 2]
        testDll function structCheck int [list s [list struct.::S byref [list default $def]] c {uchar {default 1}} ll [list longlong [list default $ll]] s {short {default 2}}]
        structCheck
    } -result 1

    test function-paramdefault-0 "function multiargs defaults" -body {
        testDll function threeargs int {a {int {default 0}} b {int {default 10}} c {int {default 100}}}
        list [threeargs] [threeargs 1] [threeargs 1 2] [threeargs 1 2 3]
    } -result {110 111 103 6}
    test function-paramdefault-1 "function multiargs - missing default" -body {
        testDll function threeargs int {a {int {default 0}} b int c {int {default 100}}}
        threeargs 1 2 3
    } -result 6
    test function-paramdefault-error-0 "function multiargs - missing default error" -body {
        testDll function threeargs int {a {int {default 0}} b int c {int {default 100}}}
        threeargs 1
    } -result {Syntax: threeargs a b c} -returnCodes error
    test function-paramdefault-error-1 "function multiargs - missing default error last arg" -body {
        testDll function threeargs int {a {int {default 0}} b {int {default 100}} c int}
        threeargs 1 2
    } -result {Syntax: threeargs a b c} -returnCodes error


    ###
    # Array tests - numerics
    foreach type $numericTypes {
        # This matches output of *_array_out function
        foreach count {1 10 10000} {
            set vals [seq 0 $count]; # This matches what *_array_out functions return
            if {$type in $realTypes} {
                set vals [lmap val $vals {expr {double($val)}}]
            }
            set nvals [llength $vals]
            # Skip types that will overflow
            if {$count <= 10 || $type ni {schar uchar short ushort float}} {
                test function-array-$type-$count-in-0 "Array input parameters" -body {
                    testDll function ${type}_array_in $type [list n int arr $type\[$nvals\]]
                    ${type}_array_in $nvals $vals
                } -result [::tcl::mathop::+ {*}$vals]
                test function-array-$type-$count-in-1 "Array input parameters - count greater than arg length" -body {
                    set buflen [expr {$nvals + 1000}]
                    testDll function ${type}_array_in $type [list n int arr $type\[$buflen\]]
                    # Extra slots should have been zeroed
                    ${type}_array_in $buflen $vals
                } -result [::tcl::mathop::+ {*}$vals]
                test function-array-$type-$count-in-4 "Array input parameters - dynamic array" -body {
                    testDll function ${type}_array_in $type [list n int arr $type\[n\]]
                    ${type}_array_in $nvals $vals
                } -result [::tcl::mathop::+ {*}$vals]
                test function-array-$type-$count-in-5 "Array input parameters - dynamic array, array first" -body {
                    testDll function ${type}_array_count_in $type [list arr $type\[n\] n int]
                    ${type}_array_in $nvals $vals
                } -result [::tcl::mathop::+ {*}$vals]

                test function-array-$type-$count-out-0 "Array out parameters" -body {
                    testDll function ${type}_array_out void [list n int arr [list $type\[$nvals\] out]]
                    ${type}_array_out $nvals out
                    set out
                } -result $vals
                test function-array-$type-$count-out-1 "Array out parameters - dynamic array" -body {
                    testDll function ${type}_array_out void [list n int arr [list $type\[n\] out]]
                    ${type}_array_out $nvals out
                    set out
                } -result $vals

                test function-array-$type-$count-inout-0 "Array inout parameters" -body {
                    testDll function ${type}_array_inout void [list n int arr [list $type\[$nvals\] inout]]
                    set out $vals
                    ${type}_array_inout $nvals out
                    set out
                } -result [lmap v $vals {expr {$v+1}}]
                test function-array-$type-$count-inout-1 "Array inout parameters - dynamic array" -body {
                    testDll function ${type}_array_inout void [list n int arr [list $type\[n\] inout]]
                    set out $vals
                    ${type}_array_inout $nvals out
                    set out
                } -result [lmap v $vals {expr {$v+1}}]
            }
        }

        # Tests added for bug#41. Some may duplicate existing tests above
        test function-array-count-$type-0 {Copy array when count param is AFTER array pointer} -setup {
            set fn ${type}_array_count_copy
            testDll function $fn void [list inparam $type\[n_in\] n_in int outparam [list $type\[n_out\] out] n_out int]
        } -body {
            $fn {1 2 3} 3 outarr 2
            set outarr
        } -result [expr {$type in $realTypes ? {1.0 2.0} : {1 2}}]
        test function-count-array-$type-0 {Copy array when count param is BEFORE array pointer} -setup {
            set fn ${type}_count_array_copy
            testDll function $fn void [list n_out int outparam [list $type\[n_out\] out] n_in int inparam $type\[n_in\]]
        } -body {
            $fn 3 outarr 2 {1 2}
            set outarr
        } -result [expr {$type in $realTypes ? {1.0 2.0 0.0} : {1 2 0}}]
        test function-array-count-$type-error-0 {Copy array when count param is AFTER array pointer} -setup {
            set fn ${type}_array_count_copy
            testDll function $fn void [list inparam $type\[n_in\] n_in int outparam [list $type\[n_out\] out] n_out int]
        } -body {
            $fn {1 2 3} 3 outarr -1
            set outarr
        } -result {Value -1 not in range. Must be within [0,2147483647].} -returnCodes error
        test function-array-count-$type-error-1 {Copy array when count param is AFTER array pointer} -setup {
            set fn ${type}_array_count_copy
            testDll function $fn void [list inparam $type\[n_in\] n_in int outparam [list $type\[n_out\] out] n_out int]
        } -body {
            $fn {1 2 3} 0 outarr 2
            set outarr
        } -result {Value 0 not in range. Must be within [0,2147483647].} -returnCodes error
        test function-count-array-$type-error-0 {Copy array when count param is BEFORE array pointer} -setup {
            set fn ${type}_count_array_copy
            testDll function $fn void [list n_out int outparam [list $type\[n_out\] out] n_in int inparam $type\[n_in\]]
        } -body {
            $fn -1 outarr 2 {1 2}
            set outarr
        } -result {Value -1 not in range. Must be within [0,2147483647].} -returnCodes error
        test function-count-array-$type-error-1 {Copy array when count param is BEFORE array pointer} -setup {
            set fn ${type}_count_array_copy
            testDll function $fn void [list n_out int outparam [list $type\[n_out\] out] n_in int inparam $type\[n_in\]]
        } -body {
            $fn 2 outarr 0 {1 2}
            set outarr
        } -result {Value 0 not in range. Must be within [0,2147483647].} -returnCodes error

        # errors
        foreach direc {in out inout} {
            test function-array-$type-$direc-error-0 "Array negative index - $direc" -body {
                testDll function ${type}_array_$direc $type [list n int arr $type\[0\]]
            } -result "Invalid value \"$type\[0\]\". Invalid array size or extra trailing characters." -returnCodes error
            test function-array-$type-$direc-error-1 "Array negative index - $direc" -body {
                testDll function ${type}_array_$direc $type [list n int arr $type\[-1\]]
            } -result "Invalid value \"$type\[-1\]\". Invalid array size or extra trailing characters." -returnCodes error
        }
        test function-array-$type-in-error-2 "Array undefined name index" -body {
            testDll function ${type}_array_in $type [list n int arr $type\[m\]]
            ${type}_array_in $nvals $vals
        } -result {Parameter "m" not found or inaccessible. Could not find referenced count for dynamic array, possibly wrong type or not scalar.} -returnCodes error
        test function-array-$type-in-error-3 "Array index name wrong type" -body {
            testDll function ${type}_array_in $type [list n string arr $type\[n\]]
            ${type}_array_in $nvals $vals
        } -result {Value has the wrong type. Wrong type for dynamic array count value.} -returnCodes error
        test function-array-$type-in-error-4 "Array index name is array" -body {
            testDll function ${type}_array_in $type [list n int\[3\] arr $type\[n\]]
            ${type}_array_in $nvals $vals
        } -result {Parameter "n" not found or inaccessible. Could not find referenced count for dynamic array, possibly wrong type or not scalar.} -returnCodes error
        # "in" not in this loop because function prototype is different
        foreach direc {out inout} {
            test function-array-$type-$direc-error-2 "Array undefined name index - $direc" -body {
                testDll function ${type}_array_$direc $type [list n int arr [list $type\[m\] $direc]]
                ${type}_array_$direc $nvals vals
            } -result {Parameter "m" not found or inaccessible. Could not find referenced count for dynamic array, possibly wrong type or not scalar.} -returnCodes error
            test function-array-$type-$direc-error-3 "Array index name wrong type - $direc" -body {
                testDll function ${type}_array_$direc $type [list n string arr [list $type\[n\] $direc]]
                ${type}_array_$direc $nvals vals
            } -result {Value has the wrong type. Wrong type for dynamic array count value.} -returnCodes error
            test function-array-$type-$direc-error-4 "Array index name is array - $direc" -body {
                testDll function ${type}_array_$direc $type [list n int\[3\] arr [list $type\[n\] $direc]]
                ${type}_array_$direc $nvals vals
            } -result {Parameter "n" not found or inaccessible. Could not find referenced count for dynamic array, possibly wrong type or not scalar.} -returnCodes error
        }
        test function-array-$type-in-typeerror-0 "Array element wrong type - in" -body {
            testDll function ${type}_array_in $type [list n int arr $type\[$nvals\]]
            ${type}_array_in $nvals {0 a 1}
        } -result {expected * but got "a"} -returnCodes error -match glob
        test function-array-$type-inout-typerrror-0 "Array element wrong type - inout" -body {
            testDll function ${type}_array_inout $type [list n int arr [list $type\[$nvals\] inout]]
            ${type}_array_in $nvals {0 a 1}
        } -result {expected * but got "a"} -returnCodes error -match glob
    }

    # Array tests - pointers
    test function-array-pointer-0 "input safe output unsafe" -setup {
        purge_pointers
        set safe_ptrs [make_safe_pointers 1 2 3]
        unset -nocomplain unsafe_ptrs
    } -cleanup {
        purge_pointers
        unset -nocomplain safe_ptrs unsafe_ptrs
    } -body {
        testDll function pointer_array_incr void {inp pointer[n] outp {pointer[n] out unsafe} n int}
        pointer_array_incr $safe_ptrs unsafe_ptrs [llength $safe_ptrs]
        set unsafe_ptrs
    } -result [make_unsafe_pointers 2 3 4]
    test function-array-pointer-1 "input unsafe output safe" -setup {
        purge_pointers
        set unsafe_ptrs [make_unsafe_pointers 1 2 3]
        unset -nocomplain safe_ptrs
    } -cleanup {
        purge_pointers
        unset -nocomplain safe_ptrs unsafe_ptrs
    } -body {
        testDll function pointer_array_incr void {inp {pointer[n] unsafe} outp {pointer[n] out} n int}
        pointer_array_incr $unsafe_ptrs safe_ptrs [llength $unsafe_ptrs]
        list $safe_ptrs [lsort [cffi::pointer list]]
    } -result [list [make_unsafe_pointers 2 3 4] [make_unsafe_pointers 2 3 4]]
    test function-array-pointer-2 "inout counted" -setup {
        purge_pointers
        set ptrs1 [make_counted_pointers 1 2 3]
        set ptrs2 [make_counted_pointers 4 5 6]
    } -cleanup {
        purge_pointers
        unset -nocomplain ptrs1 ptrs2
    } -body {
        testDll function pointer_array_exchange void {inout1 {pointer[n] inout counted} inout2 {pointer[n] inout counted} n int}
        pointer_array_exchange ptrs1 ptrs2 [llength $ptrs1]
        list $ptrs1 $ptrs2
    } -result [list [make_unsafe_pointers 4 5 6] [make_unsafe_pointers 1 2 3]]
    test function-array-pointer-3 "input dispose output unsafe" -setup {
        purge_pointers
        set safe_ptrs [make_safe_pointers 1 2 3]
        unset -nocomplain unsafe_ptrs
    } -cleanup {
        purge_pointers
        unset -nocomplain safe_ptrs unsafe_ptrs
    } -body {
        testDll function pointer_array_incr void {inp {pointer[n] dispose} outp {pointer[n] out unsafe} n int}
        pointer_array_incr $safe_ptrs unsafe_ptrs [llength $safe_ptrs]
        list $unsafe_ptrs [cffi::pointer list]
    } -result [list [make_unsafe_pointers 2 3 4] {}]

    ###
    # Function failure tests with onerror:
    
    proc onerror_ignore {args} {
        upvar 1 handler_output v
        incr v
        return "onerror_ignore: $args"
    }
    proc onerror_raise {errormessage args} {
        upvar 1 handler_output v
        incr v
        error "$errormessage: $args"
    }
    proc testexcepts {label comment retannot paramannot expected args} {
        test $label $comment -setup {
            unset -nocomplain outvar
            set handler_output 99
        } -body {
            testDll function int_out [list int {*}$retannot] [list inparam int outparam [list int {*}$paramannot]]
            list \
                [catch {int_out 42 outvar} result] \
                $result \
                [expr {[info exists outvar] ? $outvar : 0}] \
                $handler_output
        } -result $expected
    }
    proc testptrexcepts {label comment ptr retannot paramannot expected args} {
        test $label $comment -setup {
            unset -nocomplain outvar
        } -body {
            testDll function pointer_reflect [list pointer unsafe nonzero {*}$retannot] [list inparam {pointer unsafe} outparam [list pointer unsafe {*}$paramannot]]
            list \
                [catch {pointer_reflect $ptr outvar} result] \
                $result \
                [expr {[info exists outvar] ? $outvar : 0}]
        } -result $expected
    }

    testexcepts function-fail-0 "Fail without onerror handler" \
        [list zero] \
        out \
        [list 1 {Invalid value "44". Function returned an error value.} 0 99]
    testptrexcepts function-fail-1 "Pointer fail without onerror handler" \
        [makeptr 0] \
        {} \
        out \
        [list 1 {Invalid value "0x0000000000000000^". Function returned an error value.} 0]
    testexcepts function-onerror-ignore-0 "Success with onerror onerror_ignore" \
        [list nonzero {onerror onerror_ignore}] \
        out \
        [list 0 44 43 99]
    testexcepts function-onerror-ignore-1 "Fail with onerror onerror_ignore" \
        [list zero {onerror onerror_ignore}] \
        out \
        [list 0 "onerror_ignore: 44 {inparam 42} {}" 0 100]
    testptrexcepts function-onerror-ignore-2 "Pointer fail with onerror handler" \
        [makeptr 0] \
        {{onerror {list}}} \
        out \
        [list 0 {0x0000000000000000^ {inparam 0x0000000000000000^} {}} 0]
    testexcepts function-onerror-raise-0 "Success with onerror onerror_raise" \
        [list nonzero {onerror onerror_raise}] \
        out \
        [list 0 44 43 99]
    testexcepts function-onerror-raise-1 "Fail with onerror onerror_raise" \
        [list zero {onerror {onerror_raise prefixarg}}] \
        out \
        [list 1 {prefixarg: 44 {inparam 42} {}} 0 100]
    testptrexcepts function-onerror-raise-2 "Pointer fail with onerror handler" \
        [makeptr 0] \
        {{onerror error}} \
        out \
        [list 1 [makeptr 0] 0]

    ###
    # storealways

    testexcepts function-storealways-fail-0 "Storealways - Fail without onerror handler" \
        [list zero] \
        [list out storealways] \
        [list 1 {Invalid value "44". Function returned an error value.} 43 99]
    testptrexcepts function-storealways-fail-1 "Storealways - Pointer fail without onerror handler" \
        [makeptr 0] \
        {} \
        [list out storealways] \
        [list 1 {Invalid value "0x0000000000000000^". Function returned an error value.} [makeptr 0]]
    testexcepts function-storealways-onerror-ignore-0 "Storealways - Success with onerror onerror_ignore" \
        [list nonzero {onerror onerror_ignore}] \
        [list out storealways] \
        [list 0 44 43 99]
    testexcepts function-storealways-onerror-ignore-1 "Storealways - Fail with onerror onerror_ignore" \
        [list zero {onerror onerror_ignore}] \
        [list out storealways] \
        [list 0 "onerror_ignore: 44 {inparam 42} {outparam 43}" 43 100]
    testptrexcepts function-storealways-onerror-ignore-2 "Storealways - Pointer fail with onerror handler" \
        [makeptr 0] \
        {{onerror {list prefix}}} \
        [list out storealways] \
        [list 0 {prefix 0x0000000000000000^ {inparam 0x0000000000000000^} {outparam 0x0000000000000000^}} 0x0000000000000000^]
    testexcepts function-storealways-onerror-raise-0 "Storealways - Success with onerror onerror_raise" \
        [list nonzero {onerror onerror_raise}] \
        [list out storealways] \
        [list 0 44 43 99]
    testexcepts function-storealways-onerror-raise-1 "Storealways - Fail with onerror onerror_raise" \
        [list zero {onerror {onerror_raise prefixarg}}] \
        [list out storealways] \
        [list 1 {prefixarg: 44 {inparam 42} {outparam 43}} 43 100]
    testptrexcepts function-storealways-onerror-raise-2 "Storealways - Pointer fail with onerror handler" \
        [makeptr 0] \
        {{onerror error}} \
        [list out storealways] \
        [list 1 [makeptr 0] [makeptr 0]]


    ###
    # storeonerror

    testexcepts function-storeonerror-fail-0 "Storeonerror - Fail without onerror handler" \
        [list zero] \
        [list out storeonerror] \
        [list 1 {Invalid value "44". Function returned an error value.} 43 99]
    testptrexcepts function-storeonerror-fail-1 "Storeonerror - Pointer fail without onerror handler" \
        [makeptr 0] \
        {} \
        [list out storeonerror] \
        [list 1 {Invalid value "0x0000000000000000^". Function returned an error value.} [makeptr 0]]
    testexcepts function-storeonerror-onerror-ignore-0 "Storeonerror - Success with onerror onerror_ignore" \
        [list nonzero {onerror onerror_ignore}] \
        [list out storeonerror] \
        [list 0 44 0 99]
    testexcepts function-storeonerror-onerror-ignore-1 "Storeonerror - Fail with onerror onerror_ignore" \
        [list zero {onerror onerror_ignore}] \
        [list out storeonerror] \
        [list 0 "onerror_ignore: 44 {inparam 42} {outparam 43}" 43 100]
    testptrexcepts function-storeonerror-onerror-ignore-2 "Storeonerror - Pointer fail with onerror handler" \
        [makeptr 0] \
        {{onerror {list}}} \
        [list out storeonerror] \
        [list 0 [list [makeptr 0] [list inparam [makeptr 0]] [list outparam [makeptr 0]]] [makeptr 0]]
    testexcepts function-storeonerror-onerror-raise-0 "Storeonerror - Success with onerror onerror_raise" \
        [list nonzero {onerror onerror_raise}] \
        [list out storeonerror] \
        [list 0 44 0 99]
    testexcepts function-storeonerror-onerror-raise-1 "Storeonerror - Fail with onerror onerror_raise" \
        [list zero {onerror {onerror_raise prefixarg}}] \
        [list out storeonerror] \
        {1 {prefixarg: 44 {inparam 42} {outparam 43}} 43 100}
    testptrexcepts function-storeonerror-onerror-raise-2 "Storeonerror - Pointer fail with onerror handler" \
        [makeptr 0] \
        {{onerror error}} \
        [list out storeonerror] \
        [list 1 [makeptr 0] [makeptr 0]]

    ###
    # enum tests

    foreach type $intTypes {
        test function-enum-$type-0 "function enum $type" -setup {
            cffi::enum delete *
            cffi::enum define E {x 1 a 42}
        } -body {
            set fn ${type}_to_$type
            testDll function $fn $type [list inparam [list $type {enum E}]]
            list [$fn 24] [$fn a]
        } -result [list 24 42]
        test function-enum-$type-1 "function enum $type byref" -setup {
            cffi::enum delete *
            cffi::enum define E {x 1 a 42}
            set fn ${type}_byref
            testDll function $fn $type [list inparam [list $type {enum E} byref]]
        } -body {
            $fn a
        } -result 44
        test function-enum-$type-2 "function enum $type inout" -setup {
            cffi::enum delete *
            cffi::enum define E {x 1 y 2 z 3 a 42}
            set fn ${type}_inout
            testDll function $fn $type [list inoutparam [list $type {enum E} inout]]
        } -body {
            set param x
            set param2 99
            list [$fn param] $param [$fn param2] $param2
        } -result {3 y 101 100}
        test function-enum-$type-3 "function enum $type return and out" -setup {
            cffi::enum delete *
            cffi::enum define E {x 1 y 2 z 3}
            set fn ${type}_out
            testDll function $fn [list $type {enum E}] [list inparam [list $type {enum E}] outparam [list $type {enum E} out]]
        } -body {
            list [$fn x param] $param [$fn 99 param2] $param2
        } -result {z y 101 100}
        test function-enum-$type-4 "function enum $type array in" -setup {
            cffi::enum delete *
            cffi::enum define E {a 1 b 2}
        } -body {
            testDll function ${type}_array_in $type [list n int arr "$type\[3\] {enum E}"]
            ${type}_array_in 3 {a b 3}
        } -result 6
        test function-enum-$type-5 "function enum $type array inout" -setup {
            cffi::enum delete *
            cffi::enum define E {a 1 b 2}
        } -body {
            testDll function ${type}_array_inout void [list n int arr [list $type\[3\] {enum E} inout]]
            set out {a 3 b}
            ${type}_array_inout 3 out
            set out
        } -result {b 4 3}
        test function-enum-$type-6 "function enum $type array out" -setup {
            cffi::enum delete *
            cffi::enum define E {a 1 b 2}
        } -body {
            testDll function int_array_count_copy void {arr_in {int[n_in] {enum E}} n_in int arr_out {int[n_out] out {enum E}} n_out int}
            int_array_count_copy {a b 5} 3 arr_out 4
            set arr_out
        } -result {a b 5 0}

        test function-enum-$type-error-0 "function enum $type - missing enum" -setup {
            cffi::enum delete *
        } -body {
            set fn ${type}_to_$type
            testDll function $fn $type [list inparam [list $type {enum E}]]
            $fn a
        } -result {Enum "E" not found or inaccessible. } -returnCodes error
        test function-enum-$type-error-1 "function enum $type - missing enum entry" -setup {
            cffi::enum delete *
            cffi::enum define E {x 1 a 42}
        } -body {
            set fn ${type}_to_$type
            testDll function $fn $type [list inparam [list $type {enum E}]]
            $fn z
        } -result {Enum member name "z" not found or inaccessible. } -returnCodes error
    }

    ###
    # bitmask
    foreach type $intTypes {
        test function-bitmask-$type-0 "function bitmask $type" -setup {
            cffi::enum delete *
            cffi::enum define E {a 1 b 2}
        } -body {
            set fn ${type}_to_$type
            testDll function $fn $type [list inparam [list $type bitmask {enum E}]]
            $fn [list a 4 b]
        } -result 7
        test function-bitmask-$type-1 "function bitmask $type byref" -setup {
            cffi::enum delete *
            cffi::enum define E {a 1 b 2}
            set fn ${type}_byref
            testDll function $fn $type [list inparam [list $type bitmask {enum E} byref]]
        } -body {
            $fn {b 4 a}
        } -result 9
        test function-bitmask-$type-2 "function bitmask $type inout" -setup {
            cffi::enum delete *
            cffi::enum define E {a 1 b 2}
            set fn ${type}_inout
            testDll function $fn $type [list inoutparam [list $type {enum E} bitmask inout]]
        } -body {
            set param {4 b a}
            list [$fn param] $param
        } -result {9 8}
    }
}

${NS}::test::testDll destroy

::tcltest::cleanupTests
namespace delete ${NS}::test<|MERGE_RESOLUTION|>--- conflicted
+++ resolved
@@ -212,12 +212,7 @@
             pointer_to_${to_type} 0^
         } -result 0
         test pointer_unsafe_to_${to_type}-0 "$to_type (unsafe pointer = 0)" -body {
-<<<<<<< HEAD
-            # Null pointer can be "0" as well
-            pointer_unsafe_to_${to_type} 0
-=======
             pointer_unsafe_to_${to_type} NULL
->>>>>>> a95a9093
         } -result 0
 
         test chars_to_${to_type}-0 "$to_type (chars = 123)" -body {
