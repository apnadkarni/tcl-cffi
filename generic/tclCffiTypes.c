/*
 * Copyright (c) 2021-2022, Ashok P. Nadkarni
 * All rights reserved.
 *
 * See the file LICENSE for license
 */

#define TCLH_SHORTNAMES
#include "tclCffiInt.h"
#include <errno.h>

#define CFFI_VALID_INTEGER_ATTRS                                       \
    (CFFI_F_ATTR_PARAM_MASK | CFFI_F_ATTR_REQUIREMENT_MASK             \
     | CFFI_F_ATTR_ERROR_MASK | CFFI_F_ATTR_ENUM | CFFI_F_ATTR_BITMASK \
     | CFFI_F_ATTR_STRUCTSIZE | CFFI_F_ATTR_NULLOK)

/*
 * Basic type meta information. The order *MUST* match the order in
 * cffiTypeId.
 */

#define TOKENANDLEN(t) # t , sizeof(#t) - 1

const struct CffiBaseTypeInfo cffiBaseTypes[] = {
    {TOKENANDLEN(void), CFFI_K_TYPE_VOID, 0, 0},
    {TOKENANDLEN(schar),
     CFFI_K_TYPE_SCHAR,
     CFFI_VALID_INTEGER_ATTRS,
     sizeof(signed char)},
    {TOKENANDLEN(uchar),
     CFFI_K_TYPE_UCHAR,
     CFFI_VALID_INTEGER_ATTRS,
     sizeof(unsigned char)},
    {TOKENANDLEN(short),
     CFFI_K_TYPE_SHORT,
     CFFI_VALID_INTEGER_ATTRS,
     sizeof(signed short)},
    {TOKENANDLEN(ushort),
     CFFI_K_TYPE_USHORT,
     CFFI_VALID_INTEGER_ATTRS,
     sizeof(unsigned short)},
    {TOKENANDLEN(int),
     CFFI_K_TYPE_INT,
     CFFI_VALID_INTEGER_ATTRS,
     sizeof(signed int)},
    {TOKENANDLEN(uint),
     CFFI_K_TYPE_UINT,
     CFFI_VALID_INTEGER_ATTRS,
     sizeof(unsigned int)},
    {TOKENANDLEN(long),
     CFFI_K_TYPE_LONG,
     CFFI_VALID_INTEGER_ATTRS,
     sizeof(signed long)},
    {TOKENANDLEN(ulong),
     CFFI_K_TYPE_ULONG,
     CFFI_VALID_INTEGER_ATTRS,
     sizeof(unsigned long)},
    {TOKENANDLEN(longlong),
     CFFI_K_TYPE_LONGLONG,
     CFFI_VALID_INTEGER_ATTRS,
     sizeof(signed long long)},
    {TOKENANDLEN(ulonglong),
     CFFI_K_TYPE_ULONGLONG,
     CFFI_VALID_INTEGER_ATTRS,
     sizeof(unsigned long long)},
    {TOKENANDLEN(float),
     CFFI_K_TYPE_FLOAT,
     /* Note NUMERIC left out of float and double for now as the same error
        checks do not apply */
     CFFI_F_ATTR_PARAM_MASK | CFFI_F_ATTR_NULLOK,
     sizeof(float)},
    {TOKENANDLEN(double),
     CFFI_K_TYPE_DOUBLE,
     /* Note NUMERIC left out of float and double for now as the same error
        checks do not apply */
     CFFI_F_ATTR_PARAM_MASK | CFFI_F_ATTR_NULLOK,
     sizeof(double)},
    {TOKENANDLEN(struct),
     CFFI_K_TYPE_STRUCT,
     CFFI_F_ATTR_PARAM_MASK | CFFI_F_ATTR_NULLIFEMPTY | CFFI_F_ATTR_NULLOK,
     0},
    /* For pointer, only LASTERROR/ERRNO make sense for reporting errors */
    /*  */
    {TOKENANDLEN(pointer),
     CFFI_K_TYPE_POINTER,
     CFFI_F_ATTR_PARAM_MASK | CFFI_F_ATTR_SAFETY_MASK | CFFI_F_ATTR_NULLOK
         | CFFI_F_ATTR_LASTERROR | CFFI_F_ATTR_ERRNO | CFFI_F_ATTR_ONERROR,
     sizeof(void *)},
    {TOKENANDLEN(string),
     CFFI_K_TYPE_ASTRING,
     /* Note string cannot be INOUT parameter */
     CFFI_F_ATTR_IN | CFFI_F_ATTR_OUT | CFFI_F_ATTR_BYREF
         | CFFI_F_ATTR_NULLIFEMPTY | CFFI_F_ATTR_NULLOK | CFFI_F_ATTR_LASTERROR
         | CFFI_F_ATTR_ERRNO | CFFI_F_ATTR_ONERROR,
     sizeof(void *)},
    {TOKENANDLEN(unistring),
     CFFI_K_TYPE_UNISTRING,
     /* Note unistring cannot be INOUT parameter */
     CFFI_F_ATTR_IN | CFFI_F_ATTR_OUT | CFFI_F_ATTR_BYREF
         | CFFI_F_ATTR_NULLIFEMPTY | CFFI_F_ATTR_NULLOK | CFFI_F_ATTR_LASTERROR
         | CFFI_F_ATTR_ERRNO | CFFI_F_ATTR_ONERROR,
     sizeof(void *)},
    {TOKENANDLEN(binary),
     CFFI_K_TYPE_BINARY,
     /* Note binary cannot be OUT or INOUT parameters */
     CFFI_F_ATTR_IN | CFFI_F_ATTR_BYREF | CFFI_F_ATTR_NULLIFEMPTY,
     sizeof(unsigned char *)},
    {TOKENANDLEN(chars),
     CFFI_K_TYPE_CHAR_ARRAY,
     CFFI_F_ATTR_PARAM_MASK | CFFI_F_ATTR_NULLOK,
     sizeof(char)},
    {TOKENANDLEN(unichars),
     CFFI_K_TYPE_UNICHAR_ARRAY,
     CFFI_F_ATTR_PARAM_MASK | CFFI_F_ATTR_NULLOK,
     sizeof(Tcl_UniChar)},
    {TOKENANDLEN(bytes),
     CFFI_K_TYPE_BYTE_ARRAY,
     CFFI_F_ATTR_PARAM_MASK | CFFI_F_ATTR_NULLOK,
     sizeof(unsigned char)},
    {NULL}};

enum cffiTypeAttrOpt {
    PARAM_IN,
    PARAM_OUT,
    PARAM_INOUT,
    BYREF,
    COUNTED,
    UNSAFE,
    DISPOSE,
    DISPOSEONSUCCESS,
    ZERO,
    NONZERO,
    NONNEGATIVE,
    POSITIVE,
    LASTERROR,
    ERRNO,
    WINERROR,
    DEFAULT,
    NULLIFEMPTY,
    STOREONERROR,
    STOREALWAYS,
    ENUM,
    BITMASK,
    ONERROR,
    NULLOK,
    STRUCTSIZE,
};
typedef struct CffiAttrs {
    const char *attrName; /* Token */
    enum cffiTypeAttrOpt attr;    /* Integral id. Cannot use attrFlag for this since
                             some tokens are not attributes */
    int attrFlag;    /* Corresponding CFFI_F_ATTR flag / -1 if not attribute */
    char parseModes; /* Parse modes in which the attribute is valid */
    char nAttrArgs;  /* Attribute arguments including itself */
} CffiAttrs;
static CffiAttrs cffiAttrs[] = {
    {"in", PARAM_IN, CFFI_F_ATTR_IN, CFFI_F_TYPE_PARSE_PARAM, 1},
    {"out", PARAM_OUT, CFFI_F_ATTR_OUT, CFFI_F_TYPE_PARSE_PARAM, 1},
    {"inout", PARAM_INOUT, CFFI_F_ATTR_INOUT, CFFI_F_TYPE_PARSE_PARAM, 1},
    {"byref",
     BYREF,
     CFFI_F_ATTR_BYREF,
     CFFI_F_TYPE_PARSE_PARAM | CFFI_F_TYPE_PARSE_RETURN,
     1},
    {"counted",
     COUNTED,
     CFFI_F_ATTR_COUNTED,
     CFFI_F_TYPE_PARSE_PARAM | CFFI_F_TYPE_PARSE_RETURN
         | CFFI_F_TYPE_PARSE_FIELD,
     1},
    {"unsafe",
     UNSAFE,
     CFFI_F_ATTR_UNSAFE,
     CFFI_F_TYPE_PARSE_PARAM | CFFI_F_TYPE_PARSE_RETURN
         | CFFI_F_TYPE_PARSE_FIELD,
     1},
    {"dispose", DISPOSE, CFFI_F_ATTR_DISPOSE, CFFI_F_TYPE_PARSE_PARAM, 1},
    {"disposeonsuccess",
     DISPOSEONSUCCESS,
     CFFI_F_ATTR_DISPOSEONSUCCESS,
     CFFI_F_TYPE_PARSE_PARAM,
     1},
    {"zero", ZERO, CFFI_F_ATTR_ZERO, CFFI_F_TYPE_PARSE_RETURN, 1},
    {"nonzero", NONZERO, CFFI_F_ATTR_NONZERO, CFFI_F_TYPE_PARSE_RETURN, 1},
    {"nonnegative",
     NONNEGATIVE,
     CFFI_F_ATTR_NONNEGATIVE,
     CFFI_F_TYPE_PARSE_RETURN,
     1},
    {"positive", POSITIVE, CFFI_F_ATTR_POSITIVE, CFFI_F_TYPE_PARSE_RETURN, 1},
    {"errno",
     ERRNO,
     CFFI_F_ATTR_ERRNO,
     CFFI_F_TYPE_PARSE_PARAM | CFFI_F_TYPE_PARSE_FIELD
         | CFFI_F_TYPE_PARSE_RETURN,
     1},
#ifdef _WIN32
    {"lasterror",
     LASTERROR,
     CFFI_F_ATTR_LASTERROR,
     CFFI_F_TYPE_PARSE_PARAM | CFFI_F_TYPE_PARSE_FIELD
         | CFFI_F_TYPE_PARSE_RETURN,
     1},
    {"winerror",
     WINERROR,
     CFFI_F_ATTR_WINERROR,
     CFFI_F_TYPE_PARSE_PARAM | CFFI_F_TYPE_PARSE_FIELD
         | CFFI_F_TYPE_PARSE_RETURN,
     1},
#endif
    {"default",
     DEFAULT,
     -1,
     CFFI_F_TYPE_PARSE_PARAM | CFFI_F_TYPE_PARSE_FIELD,
     2},
    {"nullifempty",
     NULLIFEMPTY,
     CFFI_F_ATTR_NULLIFEMPTY,
     CFFI_F_TYPE_PARSE_PARAM | CFFI_F_TYPE_PARSE_FIELD,
     1},
    {"storeonerror",
     STOREONERROR,
     CFFI_F_ATTR_STOREONERROR,
     CFFI_F_TYPE_PARSE_PARAM,
     1},
    {"storealways",
     STOREALWAYS,
     CFFI_F_ATTR_STOREALWAYS,
     CFFI_F_TYPE_PARSE_PARAM,
     1},
    {"enum",
     ENUM,
     CFFI_F_ATTR_ENUM,
     CFFI_F_TYPE_PARSE_PARAM | CFFI_F_TYPE_PARSE_FIELD
         | CFFI_F_TYPE_PARSE_RETURN,
     2},
    {"bitmask",
     BITMASK,
     CFFI_F_ATTR_BITMASK,
     CFFI_F_TYPE_PARSE_PARAM | CFFI_F_TYPE_PARSE_FIELD
         | CFFI_F_TYPE_PARSE_RETURN,
     1},
    {"onerror",
     ONERROR,
     CFFI_F_ATTR_ONERROR,
     CFFI_F_TYPE_PARSE_PARAM | CFFI_F_TYPE_PARSE_FIELD
         | CFFI_F_TYPE_PARSE_RETURN,
     2},
    {"nullok",
     NULLOK,
     CFFI_F_ATTR_NULLOK,
     CFFI_F_TYPE_PARSE_RETURN | CFFI_F_TYPE_PARSE_PARAM
         | CFFI_F_TYPE_PARSE_FIELD,
     1},
    {"structsize",
     STRUCTSIZE,
     CFFI_F_ATTR_STRUCTSIZE,
     CFFI_F_TYPE_PARSE_FIELD,
     1},
    {NULL}};


/* Function: CffiBaseTypeInfoGet
 * Returns pointer to type information for a basic type.
 *
 * Parameters:
 * ip - interpreter
 * baseTypeObj - base type token
 *
 * Returns:
 * Pointer to the type information structure or *NULL* on error with error
 * message in interpreter.
 */
const CffiBaseTypeInfo *
CffiBaseTypeInfoGet(Tcl_Interp *ip, Tcl_Obj *baseTypeObj)
{
    int baseTypeIndex;
    if (Tcl_GetIndexFromObjStruct(ip,
                                  baseTypeObj,
                                  cffiBaseTypes,
                                  sizeof(cffiBaseTypes[0]),
                                  "base type",
                                  TCL_EXACT,
                                  &baseTypeIndex)
        == TCL_OK) {
        return &cffiBaseTypes[baseTypeIndex];
    }
    else
        return NULL;
}

int Tclh_PointerTagMatch(Tclh_PointerTypeTag pointer_tag, Tclh_PointerTypeTag expected_tag)
{
    /*
     * Note Tclh_Pointer library already checks whether pointer_tag == expected_tag so
     * no need for that optimization here.
     */
    if (expected_tag == NULL)
        return 1;               /* Anything can be a void pointer */

    if (pointer_tag == NULL)
        return 0;               /* But not the other way */

    return !strcmp(Tcl_GetString(pointer_tag), Tcl_GetString(expected_tag));
}

Tcl_Obj *
CffiMakePointerTag(Tcl_Interp *ip, const char *tagP, int tagLen)
{
    Tcl_Namespace *nsP;
    Tcl_Obj *tagObj;

    /* Tclh_NsQualify* unusable here because tagP defined by tagLen, not nul */

    if (Tclh_NsIsFQN(tagP))
        return Tcl_NewStringObj(tagP, tagLen);

    /* tag is relative so qualify it */
    nsP = Tcl_GetCurrentNamespace(ip);
    tagObj = Tcl_NewStringObj(nsP->fullName, -1);
    /* Put separator only if not global namespace */
    if (! Tclh_NsIsGlobalNs(nsP->fullName))
        Tcl_AppendToObj(tagObj, "::", 2);
    Tcl_AppendToObj(tagObj, tagP, tagLen);
    return tagObj;
}

Tcl_Obj *CffiMakePointerTagFromObj(Tcl_Interp *ip, Tcl_Obj *tagObj)
{
    int len;
    const char *tag = Tcl_GetStringFromObj(tagObj, &len);
    return CffiMakePointerTag(ip, tag, len);
}

/* Function: CffiTypeInit
 * Initializes a CffiType structure
 *
 * Parameters:
 * toP - pointer to structure to initialize
 * fromP - if not NULL, values to use for initialization.
 */
void CffiTypeInit(CffiType *toP, CffiType *fromP)
{
    if (fromP) {
        toP->baseType = fromP->baseType;
        toP->arraySize = fromP->arraySize;
        toP->countHolderObj = fromP->countHolderObj;
        if (toP->countHolderObj)
            Tcl_IncrRefCount(toP->countHolderObj);
        if (fromP->baseType == CFFI_K_TYPE_STRUCT) {
            if (fromP->u.structP)
                CffiStructRef(fromP->u.structP);
            toP->u.structP = fromP->u.structP;
        }
        else {
            if (fromP->u.tagObj)
                Tcl_IncrRefCount(fromP->u.tagObj);
            toP->u.tagObj = fromP->u.tagObj;
        }
        toP->baseTypeSize = fromP->baseTypeSize;
    }
    else {
        memset(toP, 0, sizeof(*toP));
        toP->baseType = CFFI_K_TYPE_VOID;
        toP->arraySize = -1; /* Scalar */
    }
}

/* Function: CffiTypeParse
 * Parses a type definition into an internal form.
 *
 * A type definition is of the form
 *    BASETYPE?.TAG??[COUNT]?
 * where *COUNT* defaults to 0 indicating a scalar. *TAG* is valid only
 * for types *struct*, *pointer* and *string* and mandatory for them.
 * It specifies the structure type, pointer target type and string
 * encoding respectively for those types.
 *
 * Depending on the data type, references to Tcl_Obj's may be stored in the
 * returned structure. Caller should at some point call <CffiTypeCleanup> to
 * free the same.
 *
 * Parameters:
 *   ip - Current interpreter
 *   typeObj - Contains the type definition to be parsed
 *   typeP - pointer to structure to hold the parsed type
 *
 * Returns:
 *  TCL_OK on success else TCL_ERROR with message in interpreter.
 */
CffiResult
CffiTypeParse(Tcl_Interp *ip, Tcl_Obj *typeObj, CffiType *typeP)
{
    int tokenLen;
    int tagLen;
    const char *message;
    const char *typeStr;
    const char *tagStr;/* Points to start of tag if any */
    const char *lbStr; /* Points to left bracket, if any */
    const CffiBaseTypeInfo *baseTypeInfoP;
    CffiBaseType baseType;
    CffiResult ret;

    CFFI_ASSERT((sizeof(cffiBaseTypes)/sizeof(cffiBaseTypes[0]) - 1) == CFFI_K_NUM_TYPES);

    CffiTypeInit(typeP, NULL);
    CFFI_ASSERT(typeP->arraySize < 0); /* Code below assumes these values on init */
    CFFI_ASSERT(typeP->countHolderObj == NULL);
    CFFI_ASSERT(typeP->u.tagObj == NULL);
    CFFI_ASSERT(typeP->u.structP == NULL);

    typeStr = Tcl_GetString(typeObj);
    for (baseTypeInfoP = &cffiBaseTypes[0]; baseTypeInfoP->token;
         ++baseTypeInfoP) {
        if (!strncmp(baseTypeInfoP->token, typeStr, baseTypeInfoP->token_len)) {
            /* Even on match, check it is not prefix match of longer type! */
            char ch = typeStr[baseTypeInfoP->token_len];
            if (ch == '\0' || ch == '.' || ch == '[')
                break;
        }
    }
    if (baseTypeInfoP->token == NULL) {
        message = "Invalid base type.";
        goto invalid_type;
    }

    baseType  = baseTypeInfoP->baseType;
    tokenLen = baseTypeInfoP->token_len;

    if (typeStr[tokenLen] == '\0') {
        /* TYPE */
        tagStr   = NULL;
        lbStr = NULL;
        tagLen   = 0;
    }
    else if (typeStr[tokenLen] == '[') {
        /* TYPE[5] */
        tagStr   = NULL;
        lbStr = typeStr + tokenLen;
        tagLen   = 0;
    }
    else if (typeStr[tokenLen] == '.') {
        /* TYPE.TAG */
        tagStr = typeStr + tokenLen + 1;
        /* Note the isascii also takes care of not permitting '[' */
        if (*tagStr == '\0' || !isascii((unsigned char)*tagStr)) {
            message = "Missing or invalid encoding or tag.";
            goto invalid_type;
        }
        lbStr = strchr(tagStr, '[');
        if (lbStr)
            tagLen  = (int)(lbStr - tagStr); /* TYPE.TAG[N] */
        else
            tagLen = Tclh_strlen(tagStr); /* TYPE.TAG */
    }
    else {
        message = "Invalid base type";
        goto invalid_type;
    }

    switch (baseType) {
    case CFFI_K_TYPE_STRUCT:
        if (tagLen == 0) {
            message = "Missing struct name.";
            goto invalid_type;
        }
        if (lbStr) {
            /* Tag is not null terminated. We cannot modify that string */
            char *structNameP = ckalloc(tagLen);
            memmove(structNameP, tagStr, tagLen);
            structNameP[tagLen] = '\0';
            ret = CffiStructResolve(ip, structNameP, &typeP->u.structP);
            ckfree(structNameP);
        }
        else {
            ret = CffiStructResolve(ip, tagStr, &typeP->u.structP);
        }
        if (ret != TCL_OK)
            goto error_return;
        CffiStructRef(typeP->u.structP);
        typeP->baseType = CFFI_K_TYPE_STRUCT;
        typeP->baseTypeSize = typeP->u.structP->size;
        break;

    case CFFI_K_TYPE_POINTER:
        if (tagStr != NULL) {
            typeP->u.tagObj = CffiMakePointerTag(ip, tagStr, tagLen);
                Tcl_IncrRefCount(typeP->u.tagObj);
        }
        typeP->baseType = CFFI_K_TYPE_POINTER;
        typeP->baseTypeSize = baseTypeInfoP->size;
        break;

    case CFFI_K_TYPE_ASTRING:
    case CFFI_K_TYPE_CHAR_ARRAY:
        typeP->baseType = baseType; /* So type->u.tagObj freed on error */
        typeP->baseTypeSize = baseTypeInfoP->size; /* pointer or sizeof(char) */
        if (tagLen) {
            Tcl_Encoding encoding;
            /* Verify the encoding exists */
            typeP->u.tagObj = Tcl_NewStringObj(tagStr, tagLen);
            Tcl_IncrRefCount(typeP->u.tagObj);
            ret = Tcl_GetEncodingFromObj(ip, typeP->u.tagObj, &encoding);
            if (ret != TCL_OK)
                goto error_return;
            Tcl_FreeEncoding(encoding);
        }
        break;

    case CFFI_K_TYPE_UNISTRING:
    case CFFI_K_TYPE_UNICHAR_ARRAY:
    default: /* Numerics */
        if (tagLen) {
            message = "Tags are not permitted for this base type.";
            goto invalid_type;
        }
        typeP->baseType = baseType;
        typeP->baseTypeSize = baseTypeInfoP->size;
        break;
    }

    CFFI_ASSERT(typeP->arraySize < 0);/* Should already be default init-ed */
    if (lbStr) {
        /* An array element count is specified, either as int or a symbol */
        char ch;
        char rightbracket;
        int count;
        int nfields;
        const char *countStr = lbStr + 1;
        nfields = sscanf(countStr, "%d%c%c", &count, &rightbracket, &ch);
        if (nfields == 2) {
            /* Count specified as an integer */
            if (count <= 0 || rightbracket != ']')
                goto invalid_array_size;
            typeP->arraySize = count;
        }
        else {
            /* Count specified as the name of some other thing */
            const char *p;
            if (!isascii(*(unsigned char *)countStr)
                || !isalpha(*(unsigned char *)countStr))
                goto invalid_array_size;
            p = strchr(countStr, ']');
            if (p == NULL || p[1] != '\0' || p == countStr)
                goto invalid_array_size;
            typeP->arraySize = 0;/* Variable size array */
            typeP->countHolderObj =
                Tcl_NewStringObj(countStr, (int) (p - countStr));
            Tcl_IncrRefCount(typeP->countHolderObj);
        }
    }

    /*
     * chars, unichars and bytes must have the count specified.
     * pointers, astrings, unistrings and bytes - arrays not implemented yet - TBD.
     */
    switch (typeP->baseType) {
    case CFFI_K_TYPE_VOID:
    case CFFI_K_TYPE_BINARY:
        if (CffiTypeIsArray(typeP)) {
            message = "The specified type is invalid or unsupported for array "
                      "declarations.";
            goto invalid_type;
        }
        break;
    case CFFI_K_TYPE_CHAR_ARRAY:
    case CFFI_K_TYPE_UNICHAR_ARRAY:
    case CFFI_K_TYPE_BYTE_ARRAY:
        if (CffiTypeIsNotArray(typeP)) {
            message = "Declarations of type chars, unichars and bytes must be arrays.";
            goto invalid_type;
        }
    default:
        break;
    }

    return TCL_OK;

invalid_type:
    (void) Tclh_ErrorInvalidValue(ip, typeObj, message);

error_return:
    CffiTypeCleanup(typeP);
    return TCL_ERROR;

invalid_array_size:
    message = "Invalid array size or extra trailing characters.";
    goto invalid_type;
}

/* Function: CffiTypeCleanup
 * Cleans up a previously initialized CffiType structure.
 *
 * The structure must have been previously initialized with <CffiTypeParse>.
 *
 * Parameters:
 *    typeP - pointer to the structure to clean up
 *
 * Returns:
 *    Nothing.
 */
void CffiTypeCleanup (CffiType *typeP)
{
    Tclh_ObjClearPtr(&typeP->countHolderObj);

    if (typeP->baseType == CFFI_K_TYPE_STRUCT) {
        if (typeP->u.structP) {
            CffiStructUnref(typeP->u.structP);
            typeP->u.structP = NULL;
        }
    }
    else {
        Tclh_ObjClearPtr(&typeP->u.tagObj);
    }
    typeP->baseType = CFFI_K_TYPE_VOID;
}

/* Function: CffiTypeActualSize
 * Returns the size of a concrete type.
 *
 * Parameters:
 * typeP - type descriptor
 *
 * The size returned for arrays is the size of the whole array not just the
 * base size.
 *
 * The type must not be CFFI_K_TYPE_VOID and must not be a variable size
 * array.
 *
 * Returns:
 * Size of the type.
 */
int
CffiTypeActualSize(const CffiType *typeP)
{
    CFFI_ASSERT(typeP->baseTypeSize != 0);
    CFFI_ASSERT(typeP->arraySize != 0); /* Not variable size array */
    if (CffiTypeIsArray(typeP))
        return typeP->arraySize * typeP->baseTypeSize;
    else
        return typeP->baseTypeSize;
}


/* Function: CffiTypeLayoutInfo
 * Returns size and alignment information for a type.
 *
 * The size information for base scalar types is simply the C size.
 * For base type *string* and *bytes*, the type is treated as a pointer
 * for sizing purposes.
 *
 * Parameters:
 *   typeP - pointer to the CffiType
 *   baseSizeP - if non-NULL, location to store base size of the type.
 *   sizeP - if non-NULL, location to store size of the type. For scalars,
 *           the size and base size are the same. For arrays, the former is
 *           the base size multiplied by the number of elements in the array
 *           if known, or -1 if size is dynamic.
 *   alignP - if non-NULL, location to store the alignment for the type
 */
void
CffiTypeLayoutInfo(const CffiType *typeP,
                    int *baseSizeP,
                    int *sizeP,
                    int *alignP)
{
    int baseSize;
    int alignment;
    CffiBaseType baseType;

    baseType = typeP->baseType;
    baseSize = typeP->baseTypeSize;
    if (baseType == CFFI_K_TYPE_STRUCT)
        alignment = typeP->u.structP->alignment;
    else
        alignment = baseSize;
    if (baseSize == 0 && baseType != CFFI_K_TYPE_VOID) {
        TCLH_PANIC("Unexpected 0 size type %d", baseType);
    }
    if (baseSizeP)
        *baseSizeP = baseSize;
    if (alignP)
        *alignP = alignment;
    if (sizeP) {
        if (CffiTypeIsNotArray(typeP))
            *sizeP = baseSize;
        else if (CffiTypeIsVariableSizeArray(typeP))
            *sizeP = 0; /* Variable size array */
        else
            *sizeP = typeP->arraySize * baseSize;
    }
}

/* Function: CffiTypeAndAttrsInit
 * Initializes a CffiTypeAndAttrs structure.
 *
 * Parameters:
 * toP - pointer to structure to initialize. Contents are overwritten.
 * fromP - if non-NULL, the structure to use for initialization.
 */
void
CffiTypeAndAttrsInit(CffiTypeAndAttrs *toP, CffiTypeAndAttrs *fromP)
{
    if (fromP) {
        if (fromP->parseModeSpecificObj)
            Tcl_IncrRefCount(fromP->parseModeSpecificObj);
        toP->parseModeSpecificObj  = fromP->parseModeSpecificObj;
        toP->flags       = fromP->flags;
        CffiTypeInit(&toP->dataType, &fromP->dataType);
    }
    else {
        toP->parseModeSpecificObj  = NULL;
        toP->flags       = 0;
        CffiTypeInit(&toP->dataType, NULL);
    }
}

/* Function: CffiTypeAndAttrsParse
 * Parses a type and attribute definition into an internal form.
 *
 * A definition is a list of the form
 *   TYPE ?attr ...?
 * where *TYPE* is a type definition as parsed by <CffiTypeParse>.
 *
 * Parameters:
 *   ipCtxP - Interpreter context
 *   typeAttrObj - parameter definition object
 *   parseMode - indicates whether the definition should accept attributes
 *               for function parameter, return type or struct field. Caller
 *               may specify multiple modes bu OR-ing the flags.
 *   typeAttrP - pointer to structure to hold parsed information.
 *
 * Returns:
 * TCL_OK on success, else TCL_ERROR with an error message in the interpreter.
 */
CffiResult
CffiTypeAndAttrsParse(CffiInterpCtx *ipCtxP,
                      Tcl_Obj *typeAttrObj,
                      CffiTypeParseMode parseMode,
                      CffiTypeAndAttrs *typeAttrP)
{
    Tcl_Interp *ip = ipCtxP->interp;
    Tcl_Obj **objs;
    int nobjs;
    int flags;
    int i;
    enum CffiBaseType baseType;
    int validAttrs;
    int temp;
    static const char *paramAnnotClashMsg = "Unknown, repeated or conflicting type annotations specified.";
    static const char *defaultNotAllowedMsg =
        "Defaults are not allowed in this declaration context.";
    static const char *typeInvalidForContextMsg = "The specified type is not valid for the type declaration context.";
    const char *message;

    message = paramAnnotClashMsg;

    CHECK( Tcl_ListObjGetElements(ip, typeAttrObj, &nobjs, &objs) );

    if (nobjs == 0) {
        return Tclh_ErrorInvalidValue(ip, typeAttrObj, "Empty type declaration.");
    }

    /* First check for a type definition before base types */
    temp = CffiAliasGet(ipCtxP, objs[0], typeAttrP, CFFI_F_NAME_SKIP_MESSAGES);
    if (temp)
        baseType = typeAttrP->dataType.baseType; /* Found alias */
    else {
        CffiTypeAndAttrsInit(typeAttrP, NULL);
        CHECK(CffiTypeParse(ip, objs[0], &typeAttrP->dataType));
        baseType = typeAttrP->dataType.baseType;
        typeAttrP->parseModeSpecificObj = NULL;
        typeAttrP->flags      = 0;
    }

    flags = typeAttrP->flags; /* May be set in CffiAliasGet */

    /* Flags that determine valid attributes for this type */
    validAttrs = cffiBaseTypes[baseType].validAttrFlags;

    /* Parse optional attributes */
    for (i = 1; i < nobjs; ++i) {
        Tcl_Obj **fieldObjs;
        int       attrIndex;
        int       nFields;

        if (Tcl_ListObjGetElements(ip, objs[i], &nFields, &fieldObjs) != TCL_OK
            || nFields == 0) {
            goto invalid_format;
        }
        if (Tcl_GetIndexFromObjStruct(NULL,
                                      fieldObjs[0],
                                      cffiAttrs,
                                      sizeof(cffiAttrs[0]),
                                      "type annotation",
                                      TCL_EXACT,
                                      &attrIndex)
            != TCL_OK) {
            message = "Unrecognized type annotation.";
            goto invalid_format;
        }
        if (nFields != cffiAttrs[attrIndex].nAttrArgs) {
            message = "A type annotation has the wrong number of fields.";
            goto invalid_format;
        }
        if ((cffiAttrs[attrIndex].attrFlag & validAttrs) == 0) {
            message = "A type annotation is not valid for the data type.";
            goto invalid_format;
        }
        switch (cffiAttrs[attrIndex].attr) {
        case PARAM_IN:
            if (flags & (CFFI_F_ATTR_IN|CFFI_F_ATTR_OUT|CFFI_F_ATTR_INOUT))
                goto invalid_format;
            flags |= CFFI_F_ATTR_IN;
            break;
        case PARAM_OUT:
            if (flags & (CFFI_F_ATTR_IN|CFFI_F_ATTR_OUT|CFFI_F_ATTR_INOUT))
                goto invalid_format;
            flags |= CFFI_F_ATTR_OUT;
            break;
        case PARAM_INOUT:
            if (flags & (CFFI_F_ATTR_IN|CFFI_F_ATTR_OUT|CFFI_F_ATTR_INOUT))
                goto invalid_format;
            flags |= CFFI_F_ATTR_INOUT;
            break;
        case BYREF:
            flags |= CFFI_F_ATTR_BYREF;
            break;
        case DEFAULT:
            /*
             * Note no type checking of value here as some checks, such as
             * dynamic array lengths can only be done at call time.
             */
            if (typeAttrP->parseModeSpecificObj)
                goto invalid_format; /* Duplicate def */
            /* Need next check because DEFAULT is not an attribute and
               thus not part of the table based check below this switch */
            if (!(parseMode
                  & (CFFI_F_TYPE_PARSE_PARAM | CFFI_F_TYPE_PARSE_FIELD))) {
                message = defaultNotAllowedMsg;
                goto invalid_format;
            }
            Tcl_IncrRefCount(fieldObjs[1]);
            typeAttrP->parseModeSpecificObj = fieldObjs[1];
            break;
        case COUNTED:
            if (flags & CFFI_F_ATTR_UNSAFE)
                goto invalid_format;
            flags |= CFFI_F_ATTR_COUNTED;
            break;
        case UNSAFE:
            if (flags
                & (CFFI_F_ATTR_COUNTED | CFFI_F_ATTR_DISPOSE
                   | CFFI_F_ATTR_DISPOSEONSUCCESS))
                goto invalid_format;
            flags |= CFFI_F_ATTR_UNSAFE;
            break;
        case DISPOSE:
            if (flags & (CFFI_F_ATTR_DISPOSEONSUCCESS | CFFI_F_ATTR_UNSAFE))
                goto invalid_format;
            flags |= CFFI_F_ATTR_DISPOSE;
            break;
        case DISPOSEONSUCCESS:
            if (flags & (CFFI_F_ATTR_DISPOSE | CFFI_F_ATTR_UNSAFE))
                goto invalid_format;
            flags |= CFFI_F_ATTR_DISPOSEONSUCCESS;
            break;
        case ZERO:
            if (flags & CFFI_F_ATTR_REQUIREMENT_MASK)
                goto invalid_format;
            flags |= CFFI_F_ATTR_ZERO;
            break;
        case NONZERO:
            if (flags & CFFI_F_ATTR_REQUIREMENT_MASK)
                goto invalid_format;
            flags |= CFFI_F_ATTR_NONZERO;
            break;
        case NONNEGATIVE:
            if (flags & CFFI_F_ATTR_REQUIREMENT_MASK)
                goto invalid_format;
            flags |= CFFI_F_ATTR_NONNEGATIVE;
            break;
        case POSITIVE:
            if (flags & CFFI_F_ATTR_REQUIREMENT_MASK)
                goto invalid_format;
            flags |= CFFI_F_ATTR_POSITIVE;
            break;
        case ERRNO:
            if (parseMode & CFFI_F_TYPE_PARSE_RETURN) {
                if (flags & CFFI_F_ATTR_ERROR_MASK)
                    goto invalid_format;
                flags |= CFFI_F_ATTR_ERRNO;
            }
            break;
        case LASTERROR:
            if (parseMode & CFFI_F_TYPE_PARSE_RETURN) {
                if (flags & CFFI_F_ATTR_ERROR_MASK)
                    goto invalid_format;
                flags |= CFFI_F_ATTR_LASTERROR;
            }
            break;
        case WINERROR:
            if (parseMode & CFFI_F_TYPE_PARSE_RETURN) {
                if (flags & CFFI_F_ATTR_ERROR_MASK)
                    goto invalid_format;
                flags |= CFFI_F_ATTR_WINERROR;
            }
            break;
        case NULLIFEMPTY:
            flags |= CFFI_F_ATTR_NULLIFEMPTY;
            break;
        case STOREONERROR:
            if (flags & CFFI_F_ATTR_STOREALWAYS)
                goto invalid_format;
            flags |= CFFI_F_ATTR_STOREONERROR;
            break;
        case STOREALWAYS:
            if (flags & CFFI_F_ATTR_STOREONERROR)
                goto invalid_format;
            flags |= CFFI_F_ATTR_STOREALWAYS;
            break;
        case ENUM:
            if (typeAttrP->dataType.u.tagObj)
                goto invalid_format; /* Something already using the slot? */
            /* May be a dictionary or a named enum */
            if (Tcl_DictObjSize(NULL, fieldObjs[1], &temp) == TCL_OK) {
                 /* TBD - check if numeric */
                typeAttrP->dataType.u.tagObj = fieldObjs[1];
            }
            else if (CffiEnumGetMap(
                         ipCtxP, fieldObjs[1], 0, &typeAttrP->dataType.u.tagObj)
                     != TCL_OK) {
                goto error_exit; /* Named Enum does not exist */
            }
            flags |= CFFI_F_ATTR_ENUM;
            Tcl_IncrRefCount(typeAttrP->dataType.u.tagObj);
            break;
        case BITMASK:
            flags |= CFFI_F_ATTR_BITMASK;
            break;
        case ONERROR:
            /* Ignore excecpt in return mode */
            if (parseMode & CFFI_F_TYPE_PARSE_RETURN) {
                if (typeAttrP->parseModeSpecificObj)
                    goto invalid_format; /* Something already using the slot? */
                if (flags & CFFI_F_ATTR_ERROR_MASK)
                    goto invalid_format;
                flags |= CFFI_F_ATTR_ONERROR;
                Tcl_IncrRefCount(fieldObjs[1]);
                typeAttrP->parseModeSpecificObj = fieldObjs[1];
            }
            break;
        case NULLOK:
            if (baseType != CFFI_K_TYPE_POINTER
                && baseType != CFFI_K_TYPE_ASTRING
                && baseType != CFFI_K_TYPE_UNISTRING
                && baseType != CFFI_K_TYPE_BINARY
                && !CffiTypeIsArray(&typeAttrP->dataType)) {
#if 1
            message = "A type annotation is not valid for the data type.";
#else
                message =
                    "The \"nullok\" annotation is only valid for pointers and "
                    "arguments passed by reference.";
                goto invalid_format;
#endif
            goto invalid_format;
            }

            flags |= CFFI_F_ATTR_NULLOK;
            break;
        case STRUCTSIZE:
            if (CffiTypeIsArray(&typeAttrP->dataType)) {
                message = "\"structsize\" annotation not valid for arrays.";
                goto invalid_format;
            }
            flags |= CFFI_F_ATTR_STRUCTSIZE;
            break;
        }
    }

    /*
     * Now check whether any attributes are set that are not valid for the
     * allowed parse modes. We do this separately here rather than in the
     * loop above to handle merging of attributes from typeAliases, which are
     * not parse mode specific, with attributes specified in function
     * prototypes or structs.
     */
    for (i = 0; i < sizeof(cffiAttrs) / sizeof(cffiAttrs[0]); ++i) {
        if (cffiAttrs[i].attrFlag == -1)
            continue;/* Not an attribute flag */
        if (cffiAttrs[i].attrFlag & flags) {
            /* Attribute is present, check if allowed by parse mode */
            if (! (cffiAttrs[i].parseModes & parseMode)) {
                message = "A type annotation is not valid for the declaration context.";
                goto invalid_format;
            }
        }
    }

    if ((flags & CFFI_F_ATTR_STRUCTSIZE) && typeAttrP->parseModeSpecificObj) {
        /* Conflicting annotation */
        goto invalid_format;
    }

    /* winerror only makes sense for the zero requirement */
    if (flags & CFFI_F_ATTR_WINERROR) {
        int requirements_flags = flags & CFFI_F_ATTR_REQUIREMENT_MASK;
        if (requirements_flags && requirements_flags != CFFI_F_ATTR_ZERO)
            goto invalid_format;
    }

    switch (parseMode) {
    case CFFI_F_TYPE_PARSE_PARAM:
        if (baseType == CFFI_K_TYPE_VOID) {
            message = typeInvalidForContextMsg;
            goto invalid_format;
        }
        if (flags & (CFFI_F_ATTR_INOUT|CFFI_F_ATTR_OUT)) {
            if (typeAttrP->parseModeSpecificObj) {
                message = defaultNotAllowedMsg;
                goto invalid_format;
            }
            /*
             * NULLIFEMPTY never allowed for any output.
             */
            if ((flags & CFFI_F_ATTR_NULLIFEMPTY)
                || ((flags & CFFI_F_ATTR_OUT)
                    && (flags
                        & (CFFI_F_ATTR_DISPOSE
                           | CFFI_F_ATTR_DISPOSEONSUCCESS)))) {
                message = "One or more annotations are invalid for the "
                          "parameter direction.";
                goto invalid_format;
            }
            flags |= CFFI_F_ATTR_BYREF; /* out, inout always byref */
        }
        else {
            flags |= CFFI_F_ATTR_IN; /* in, or by default if nothing was said */
            if (flags & (CFFI_F_ATTR_STOREONERROR | CFFI_F_ATTR_STOREALWAYS)) {
                message = "Annotations \"storeonerror\" and \"storealways\" "
                          "not allowed for \"in\" parameters.";
                goto invalid_format;
            }

            if (CffiTypeIsArray(&typeAttrP->dataType))
                flags |= CFFI_F_ATTR_BYREF; /* Arrays always by reference */
            else {
                /* Certain types always by reference */
                switch (baseType) {
                case CFFI_K_TYPE_BINARY:
                    flags |= CFFI_F_ATTR_NULLIFEMPTY;
                    break;
                case CFFI_K_TYPE_CHAR_ARRAY:
                case CFFI_K_TYPE_UNICHAR_ARRAY:
                case CFFI_K_TYPE_BYTE_ARRAY:
                    flags |=
                        CFFI_F_ATTR_BYREF; /* Arrays always by reference */
                    break;
                case CFFI_K_TYPE_STRUCT:
                    if ((flags & CFFI_F_ATTR_BYREF) == 0) {
#ifdef CFFI_USE_DYNCALL
                        message = "Passing of structs by value is not "
                                  "supported. Annotate with \"byref\" to pass by "
                                  "reference if function expects a pointer.";
                        goto invalid_format;
#endif
#ifdef CFFI_USE_LIBFFI
                        if (flags & CFFI_F_ATTR_NULLIFEMPTY) {
                            message =
                                "Structs cannot have nullifempty attribute "
                                "when passed as an argument by value.";
                            goto invalid_format;
                        }
#endif
                    }
                    break;
                default:
                    break;
                }
            }
        }
        break;
    case CFFI_F_TYPE_PARSE_RETURN:
        /* Return - parameter-mode flags should not be set */
        CFFI_ASSERT((flags & CFFI_F_ATTR_PARAM_MASK) == 0);
        switch (baseType) {
        case CFFI_K_TYPE_BINARY:
        case CFFI_K_TYPE_CHAR_ARRAY:
        case CFFI_K_TYPE_UNICHAR_ARRAY:
        case CFFI_K_TYPE_BYTE_ARRAY:
            message = typeInvalidForContextMsg;
            goto invalid_format;
        case CFFI_K_TYPE_STRUCT:
#ifdef CFFI_USE_DYNCALL
            if ((flags & CFFI_F_ATTR_BYREF) == 0) {
                /* dyncall - return type not allowed unless byref */
                message = typeInvalidForContextMsg;
                goto invalid_format;
            }
#endif
            /* FALLTHRU */
        case CFFI_K_TYPE_VOID: /* FALLTHRU */
        default:
            if (CffiTypeIsArray(&typeAttrP->dataType)) {
                message = "Function return type must not be an array.";
                goto invalid_format;
            }
            if ((flags & CFFI_F_ATTR_ONERROR)
                && (flags & CFFI_F_ATTR_REQUIREMENT_MASK) == 0
                && baseType != CFFI_K_TYPE_POINTER
                && baseType != CFFI_K_TYPE_ASTRING
                && baseType != CFFI_K_TYPE_UNISTRING) {
                message = "\"onerror\" requires an error checking annotation.";
                goto invalid_format;
            }
            break;
        }
        break;
    case CFFI_F_TYPE_PARSE_FIELD:
        /* Struct field - parameter-mode flags should not be set */
        CFFI_ASSERT((flags & CFFI_F_ATTR_PARAM_MASK) == 0);
        switch (baseType) {
        case CFFI_K_TYPE_VOID:
        case CFFI_K_TYPE_BINARY:
            /* Struct/string/bytes return type not allowed even byref */
            message = typeInvalidForContextMsg;
            goto invalid_format;
        case CFFI_K_TYPE_CHAR_ARRAY:
        case CFFI_K_TYPE_UNICHAR_ARRAY:
        case CFFI_K_TYPE_BYTE_ARRAY:
            if (CffiTypeIsNotArray(&typeAttrP->dataType)
                || CffiTypeIsVariableSizeArray(&typeAttrP->dataType)) {
                message = "Fields of type chars, unichars or bytes must be fixed size "
                          "arrays.";
                goto invalid_format;
            }
            break;
        default:
            if (CffiTypeIsVariableSizeArray(&typeAttrP->dataType)) {
                message = "Fields cannot be arrays of variable size.";
                goto invalid_format;
            }
            break;
        }
        break;

    default:
        /*
         * One or more parse modes - preliminary typedef. Accept all flags.
         * Final check will be made when a specific mode is parsed.
         */
        break;
    }

    typeAttrP->flags = flags;
    return TCL_OK;

invalid_format:
    /* NOTE: jump source should have incremented ref count if errorObj was
     * passed directly or indirectly from caller (ok if errorObj is NULL) */
    (void)Tclh_ErrorInvalidValue(
        ip,
        typeAttrObj,
        message);
error_exit: /* interp must already contain error message */
    CffiTypeAndAttrsCleanup(typeAttrP);
    return TCL_ERROR;
}


/* Function: CffiTypeAndAttrsCleanup
 * Cleans up any allocation in the parameter representation.
 *
 * Parameters:
 * paramP - pointer to parameter representation
 *
 * Returns:
 * Nothing. Any allocated resources are released.
 */
void CffiTypeAndAttrsCleanup (CffiTypeAndAttrs *typeAttrsP)
{
    Tclh_ObjClearPtr(&typeAttrsP->parseModeSpecificObj);
    CffiTypeCleanup(&typeAttrsP->dataType);
}


/* Function: CffiIntValueFromObj
 * Converts a *Tcl_Obj* to an integer with support for enums and bitmasks
 *
 * Parameters:
 * ipCtxP - the interpreter context
 * typeAttrsP - the type attributes. May be NULL.
 * valueObj - the *Tcl_Obj* to unwrap
 * valueP - location to store the result
 *
 * The unwrapping takes into account the enum and bitmask settings as
 * per the *typeAttrsP* argument.
 *
 * Returns:
 * *TCL_OK* on success with the integer value stored in the location *valueP*
 * *TCL_ERROR* on error with message stored in the interpreter.
 */
CffiResult
CffiIntValueFromObj(Tcl_Interp *ip,
                    const CffiTypeAndAttrs *typeAttrsP,
                    Tcl_Obj *valueObj,
                    Tcl_WideInt *valueP)
{
    Tcl_WideInt value;
    int flags       = typeAttrsP ? typeAttrsP->flags : 0;
    int lookup_enum = flags & CFFI_F_ATTR_ENUM;

    if (flags & CFFI_F_ATTR_BITMASK) {
        /* TBD - Does not handle size truncation */
        return CffiEnumMemberBitmask(ip,
                                     lookup_enum ? typeAttrsP->dataType.u.tagObj
                                                 : NULL,
                                     valueObj,
                                     valueP);
    }
    if (lookup_enum) {
        Tcl_Obj *enumValueObj;
        if (CffiEnumMemberFind(NULL,
                               typeAttrsP->dataType.u.tagObj,
                               valueObj,
                               &enumValueObj) == TCL_OK)
            valueObj = enumValueObj;
    }
    if (Tcl_GetWideIntFromObj(ip, valueObj, &value) == TCL_OK) {
        *valueP = value;
        return TCL_OK;
    }
    else
        return TCL_ERROR;
}


/* Function: CffiIntValueToObj
 * Converts an integer value to a Tcl_Obj mapping to an enum or bitmask
 * if appropriate.
 *
 * Parameters:
 * typeAttrsP - the type attributes. May be NULL.
 * value - the integer value to convert
 *
 * The unwrapping takes into account the enum and bitmask settings as
 * per the *typeAttrsP* argument.
 *
 * Returns:
 * A Tcl_Obj with the mapped values or NULL. In the latter case, caller
 * should use the type-specific integer conversion itself.
 *
 */
Tcl_Obj *
CffiIntValueToObj(const CffiTypeAndAttrs *typeAttrsP,
                  Tcl_WideInt value)
{
    Tcl_Obj *valueObj;
    /* TBD - Handles ulonglong correctly? */
    if (typeAttrsP != NULL && ((typeAttrsP->flags & CFFI_F_ATTR_ENUM) != 0)
        && typeAttrsP->dataType.u.tagObj != NULL) {
        CffiResult ret;
        if (typeAttrsP->flags & CFFI_F_ATTR_BITMASK)
            ret = CffiEnumMemberBitUnmask(
                NULL, typeAttrsP->dataType.u.tagObj, value, &valueObj);
        else
            ret = CffiEnumMemberFindReverse(
                NULL, typeAttrsP->dataType.u.tagObj, value, &valueObj);
        return ret == TCL_OK ? valueObj : NULL;
    }
    return NULL;
}

/* Function: CffiNativeScalarFromObj
 * Stores a native scalar value from Tcl_Obj wrapper
 *
 * Parameters:
 * ip - interpreter
 * typeAttrsP - type attributes. The base type is used without
 *   considering the BYREF flag.
 * valueObj - the *Tcl_Obj* containing the script level value
 * valueBaseP - the base location where the native value is to be stored.
 * indx - the index at which the value is to be stored i.e. valueBaseP[indx]
 *         is the final target
 * flags - if CFFI_F_PRESERVE_ON_ERROR is set, the target location will
 *   be preserved in case of errors.
 * memlifoP - the memory allocator for fields that are typed as *string*
 *            or *unistring*. If *NULL*, fields of these types will
 *            result in an error being raised. Caller is responsible
 *            for ensuring the memory allocated from *memlifoP* stays
 *            allocated as long as the stored pointer is live.
 *
 * Note this stores a single value of the type indicated in *typeAttrsP*, even
 * if the *count* field in the descriptor indicates an array.
 *
 * On error return, the location where the value is to be stored is not
 * guaranteed to be preserved unless the CFFI_F_PRESERVE_ON_ERROR bit is
 * set in the flags argument.
 *
 * Returns:
 * *TCL_OK* on success with a pointer to the structure stored in *structPP* or
 * *TCL_ERROR* on error with message stored in the interpreter.
 */
CffiResult
CffiNativeScalarFromObj(Tcl_Interp *ip,
                        const CffiTypeAndAttrs *typeAttrsP,
                        Tcl_Obj *valueObj,
                        int flags,
                        void *valueBaseP,
                        int indx,
                        MemLifo *memlifoP)
{
    CffiValue value;
    CffiResult ret;
    Tcl_DString ds;
    char *tempP;
    int len;

    /*
     * Note if CFFI_F_PRESERVE_ON_ERROR is set, output must be preserved on error
     */

#define STOREINT_(objfn_, type_)                                            \
    do {                                                                    \
        type_ val;                                                          \
        if (typeAttrsP->flags & (CFFI_F_ATTR_BITMASK | CFFI_F_ATTR_ENUM)) { \
            Tcl_WideInt wide;                                               \
            CHECK(CffiIntValueFromObj(ip, typeAttrsP, valueObj, &wide));    \
            val = (type_)wide;                                              \
        }                                                                   \
        else {                                                              \
            CHECK(objfn_(ip, valueObj, &val));                              \
        }                                                                   \
        *(indx + (type_ *)valueBaseP) = val;                                \
    } while (0)

    switch (typeAttrsP->dataType.baseType) {
        case CFFI_K_TYPE_SCHAR:
            STOREINT_(ObjToChar, signed char);
            break;
        case CFFI_K_TYPE_UCHAR:
            STOREINT_(ObjToUChar, unsigned char);
            break;
        case CFFI_K_TYPE_SHORT:
            STOREINT_(ObjToShort, short);
            break;
        case CFFI_K_TYPE_USHORT:
            STOREINT_(ObjToUShort, unsigned short);
            break;
        case CFFI_K_TYPE_INT:
            STOREINT_(ObjToInt, int);
            break;
        case CFFI_K_TYPE_UINT:
            STOREINT_(ObjToUInt, unsigned int);
            break;
        case CFFI_K_TYPE_LONG:
            STOREINT_(ObjToLong, long);
            break;
        case CFFI_K_TYPE_ULONG:
            STOREINT_(ObjToULong, unsigned long);
            break;
        case CFFI_K_TYPE_LONGLONG:
            STOREINT_(ObjToLongLong, long long);
            break;
        case CFFI_K_TYPE_ULONGLONG:
            STOREINT_(ObjToULongLong, unsigned long long);
            break;
        case CFFI_K_TYPE_FLOAT:
            if (ObjToFloat(ip, valueObj, &value.u.flt) != TCL_OK)
                return TCL_ERROR;
            *(indx + (float *)valueBaseP) = value.u.flt;
            break;
        case CFFI_K_TYPE_DOUBLE:
            if (ObjToDouble(ip, valueObj, &value.u.dbl) != TCL_OK)
                return TCL_ERROR;
            *(indx + (double *)valueBaseP) = value.u.dbl;
            break;
        case CFFI_K_TYPE_STRUCT:
            len = typeAttrsP->dataType.u.structP->size;
            if (flags & CFFI_F_PRESERVE_ON_ERROR) {
                Tcl_DStringInit(&ds);
                Tcl_DStringSetLength(&ds, len);
                tempP = Tcl_DStringValue(&ds);
                /* TBD - turn off PRESERVE_ON_ERROR in flags? */
                ret = CffiStructFromObj(ip,
                                        typeAttrsP->dataType.u.structP,
                                        valueObj,
                                        flags,
                                        tempP,
                                        memlifoP);
                if (ret == TCL_OK) {
                    memcpy((indx * len) + (char *)valueBaseP, tempP, len);
                }
                Tcl_DStringFree(&ds);
                if (ret != TCL_OK)
                    return ret;
            }
            else {
                /* This is more efficient if no promise to preserve on error */
                CHECK(CffiStructFromObj(ip,
                                        typeAttrsP->dataType.u.structP,
                                        valueObj,
                                        flags,
                                        (indx * len) + (char *)valueBaseP,
                                        memlifoP));
            }
            break;
        case CFFI_K_TYPE_POINTER:
            CHECK(CffiPointerFromObj(ip, typeAttrsP, valueObj, &value.u.ptr));
            *(indx + (void **)valueBaseP) = value.u.ptr;
            break;
        case CFFI_K_TYPE_CHAR_ARRAY:
            CFFI_ASSERT(typeAttrsP->dataType.arraySize > 0);
            if (flags & CFFI_F_PRESERVE_ON_ERROR) {
                CHECK(
                    CffiCharsFromObjSafe(ip,
                                         typeAttrsP->dataType.u.tagObj,
                                         valueObj,
                                         (indx * typeAttrsP->dataType.arraySize)
                                             + (char *)valueBaseP,
                                         typeAttrsP->dataType.arraySize));
            }
            else {
                /* This is more efficient if no promise to preserve on error */
                CHECK(CffiCharsFromObj(ip,
                                       typeAttrsP->dataType.u.tagObj,
                                       valueObj,
                                       (indx * typeAttrsP->dataType.arraySize)
                                           + (char *)valueBaseP,
                                       typeAttrsP->dataType.arraySize));
            }
            break;
        case CFFI_K_TYPE_UNICHAR_ARRAY:
            CFFI_ASSERT(typeAttrsP->dataType.arraySize > 0);
            CHECK(
                CffiUniCharsFromObjSafe(ip,
                                        valueObj,
                                        (indx * typeAttrsP->dataType.arraySize)
                                            + (Tcl_UniChar *)valueBaseP,
                                        typeAttrsP->dataType.arraySize));
            break;
        case CFFI_K_TYPE_BYTE_ARRAY:
            CFFI_ASSERT(typeAttrsP->dataType.arraySize > 0);
            CHECK(CffiBytesFromObjSafe(ip,
                                   valueObj,
                                   (indx * typeAttrsP->dataType.arraySize)
                                       + (unsigned char *)valueBaseP,
                                   typeAttrsP->dataType.arraySize));
            break;
        case CFFI_K_TYPE_ASTRING:
            if (memlifoP == NULL) {
                return Tclh_ErrorInvalidValue(
                    ip,
                    NULL,
                    "string type not supported in this struct context.");
            }
            else {
                char **charPP = indx + (char **)valueBaseP;
                char *charP; /* Do not modify *charPP in case of errors */
                CHECK(CffiCharsInMemlifoFromObj(ip,
                                                typeAttrsP->dataType.u.tagObj,
                                                valueObj,
                                                memlifoP,
                                                &charP));
                if ((typeAttrsP->flags & CFFI_F_ATTR_NULLIFEMPTY)
                    && *charP == 0) {
                    *charPP = NULL;
                }
                else
                    *charPP = charP;
            }
            break;
        case CFFI_K_TYPE_UNISTRING:
            if (memlifoP == NULL) {
                return ErrorInvalidValue(ip, NULL, "unistring type not supported in this struct context.");
            }
            else {
                int space;
                Tcl_UniChar *fromP = Tcl_GetUnicodeFromObj(valueObj, &space);
                Tcl_UniChar *toP;
                Tcl_UniChar **uniPP = indx + (Tcl_UniChar **)valueBaseP;
                if (space == 0
                    && (typeAttrsP->flags & CFFI_F_ATTR_NULLIFEMPTY)) {
                    *uniPP = NULL;
                }
                else {
                    space = sizeof(Tcl_UniChar) * (space + 1);
                    toP   = MemLifoAlloc(memlifoP, space);
                    memcpy(toP, fromP, space);
                    *uniPP = toP;
                }
            }
            break;
        default:
            return ErrorInvalidValue(
                ip, NULL, "Unsupported type.");
    }
    return TCL_OK;
#undef STOREINT_
}

/* Function: CffiNativeValueFromObj
 * Stores a native value of any type from Tcl_Obj wrapper
 *
 * Parameters:
 * ip - interpreter
 * typeAttrsP - type attributes. The base type is used without
 *   considering the BYREF flag.
 * realArraySize - the actual array size to use when typeAttrsP specifies
 *   a dynamic array (typeAttrsP->dataType.arraySize == 0). Ignored otherwise.
 * valueObj - the *Tcl_Obj* containing the script level value
 * flags - if CFFI_F_PRESERVE_ON_ERROR is set, the target location will
 *   be preserved in case of errors.
 * valueBaseP - the base location where the native value is to be stored.
 * valueIndex - the index at which the value is to be stored
 * i.e. valueBaseP[valueIndex] is the final target
 * memlifoP - the memory allocator for fields that are typed as *string*
 *            or *unistring*. If *NULL*, fields of these types will
 *            result in an error being raised. Caller is responsible
 *            for ensuring the memory allocated from *memlifoP* stays
 *            allocated as long as the stored pointer is live.
 *
 * On error return, the location where the value is to be stored is not
 * guaranteed to be preserved unless the CFFI_F_PRESERVE_ON_ERROR bit is
 * set in the flags argument.
 *
 * Returns:
 * *TCL_OK* on success with a pointer to the structure stored in *structPP* or
 * *TCL_ERROR* on error with message stored in the interpreter.
 */
CffiResult
CffiNativeValueFromObj(Tcl_Interp *ip,
                       const CffiTypeAndAttrs *typeAttrsP,
                       int realArraySize,
                       Tcl_Obj *valueObj,
                       int flags,
                       void *valueBaseP,
                       int valueIndex,
                       MemLifo *memlifoP)
{
    void *valueP; /* Where value should be stored */
    int offset;

    CFFI_ASSERT(typeAttrsP->dataType.baseTypeSize != 0);

    /*
     * Note if CFFI_F_PRESERVE_ON_ERROR is set, output must be preserved on error
     */

    /* Calculate offset into memory where this value is to be stored */
    offset = valueIndex * CffiTypeActualSize(&typeAttrsP->dataType);
    valueP = offset + (char *)valueBaseP;

    if (CffiTypeIsNotArray(&typeAttrsP->dataType)) {
        CHECK(CffiNativeScalarFromObj(
            ip, typeAttrsP, valueObj, flags, valueP, 0, memlifoP));
    }
    else {
        Tcl_Obj **valueObjList;
        int indx;
        int nvalues;
        int count;
        int baseSize;

        baseSize = typeAttrsP->dataType.baseTypeSize;
        count = typeAttrsP->dataType.arraySize;
        if (count == 0)
            count = realArraySize;
        if (count <= 0)
            return Tclh_ErrorGeneric(
                ip,
                NULL,
                "Internal error: array size passed to "
                "CffiNativeValueFromObj is not a positive number.");

        switch (typeAttrsP->dataType.baseType) {
        case CFFI_K_TYPE_CHAR_ARRAY:
            if (flags & CFFI_F_PRESERVE_ON_ERROR) {
                CHECK(CffiCharsFromObjSafe(ip,
                                           typeAttrsP->dataType.u.tagObj,
                                           valueObj,
                                           (char *)valueP,
                                           count));
            }
            else {
                /* More efficient if no preservation on error */
                CHECK(CffiCharsFromObj(ip,
                                       typeAttrsP->dataType.u.tagObj,
                                       valueObj,
                                       (char *)valueP,
                                       count));
            }
            break;
        case CFFI_K_TYPE_UNICHAR_ARRAY:
            CHECK(CffiUniCharsFromObjSafe(
                ip, valueObj, (Tcl_UniChar *)valueP, count));
            break;
        case CFFI_K_TYPE_BYTE_ARRAY:
            CHECK(CffiBytesFromObjSafe(ip, valueObj, valueP, count));
            break;
        default:
            /* Store each contained element */
            if (Tcl_ListObjGetElements(ip, valueObj, &nvalues, &valueObjList)
                != TCL_OK)
                return TCL_ERROR; /* Note - if caller has specified too
                                   * few values, it's ok         \
                                   * because perhaps the actual count is
                                   * specified in another       \
                                   * parameter. If too many, only up to
                                   * array size */
            if (nvalues > count)
                nvalues = count;
            if (1 || ! (flags & CFFI_F_PRESERVE_ON_ERROR)) {
                for (indx = 0; indx < nvalues; ++indx) {
                    CHECK(CffiNativeScalarFromObj(ip,
                                                  typeAttrsP,
                                                  valueObjList[indx],
                                                  flags,
                                                  valueP,
                                                  indx,
                                                  memlifoP));
                }
            }
            else {
                /* Need temporary space so output not modified on error */
                Tcl_DString ds;
                CffiResult ret;
                int totalSize = nvalues * baseSize;
                void *tempP;
                Tcl_DStringInit(&ds);
                Tcl_DStringSetLength(&ds, totalSize);
                tempP = Tcl_DStringValue(&ds);
                /*
                 * NOTE: We are using temp output space so no need for
                 * called function to do so too so turn off PRESERVE_ON_ERROR
                 */
                for (indx = 0; indx < nvalues; ++indx) {
                    ret = CffiNativeScalarFromObj(
                        ip,
                        typeAttrsP,
                        valueObjList[indx],
                        flags & ~CFFI_F_PRESERVE_ON_ERROR,
                        tempP,
                        indx,
                        memlifoP);
                    if (ret != TCL_OK)
                        break;/* Need to free ds */
                }
                if (ret == TCL_OK)
                    memcpy(valueP, tempP, totalSize);
                Tcl_DStringFree(&ds);
                if (ret != TCL_OK)
                    return ret;
            }
            /* Fill additional unspecified elements with 0 */
            CFFI_ASSERT(indx == nvalues);
            if (indx < count) {
                memset((baseSize * indx) + (char *)valueP,
                       0,
                       baseSize * (count - indx));
            }

            break;
        }
    }
    return TCL_OK;
}

/* Function: CffiNativeScalarToObj
 * Wraps a scalar C binary value into a Tcl_Obj.
 *
 * Parameters:
 * ip - Interpreter
 * typeP - type descriptor for the binary value
 * valueBaseP - value to be wrapped in valueBaseP[valueIndex]
 * valueIndex - index as above
 * valueObjP - location to store the pointer to the returned Tcl_Obj.
 *    Following standard practice, the reference count on the Tcl_Obj is 0.
 *
 * This function handles single values that are void (function return),
 * numerics and pointers (astring, binary are pointers and hence scalars).
 * Note this wraps a single value of the type indicated in *typeAttrsP*,
 * even if the *count* field in the descriptor indicates an array.
 *
 * Returns:
 * *TCL_OK* on success with a pointer to the *Tcl_Obj* stored in *valueObjP*
 * *TCL_ERROR* on error with message stored in the interpreter.
 */
CffiResult
CffiNativeScalarToObj(Tcl_Interp *ip,
                      const CffiTypeAndAttrs *typeAttrsP,
                      void *valueBaseP,
                      int indx,
                      Tcl_Obj **valueObjP)
{
    int ret;
    Tcl_Obj *valueObj;
    enum CffiBaseType  baseType;

    baseType = typeAttrsP->dataType.baseType;

#define MAKEINTOBJ_(objfn_, type_)                                         \
    do {                                                                   \
        type_ value_ = *(indx + (type_ *)valueBaseP);                      \
        valueObj     = CffiIntValueToObj(typeAttrsP, (Tcl_WideInt)value_); \
        if (valueObj == NULL)                                              \
            valueObj = objfn_(value_);                                     \
    } while (0)

    switch (baseType) {
    case CFFI_K_TYPE_VOID:
        /* basically for functions returning void */
        valueObj = Tcl_NewObj();
        break;
    case CFFI_K_TYPE_SCHAR:
        MAKEINTOBJ_(Tcl_NewIntObj,signed char);
        break;
    case CFFI_K_TYPE_UCHAR:
        MAKEINTOBJ_(Tcl_NewIntObj,unsigned char);
        break;
    case CFFI_K_TYPE_SHORT:
        MAKEINTOBJ_(Tcl_NewIntObj,signed short);
        break;
    case CFFI_K_TYPE_USHORT:
        MAKEINTOBJ_(Tcl_NewIntObj,unsigned short);
        break;
    case CFFI_K_TYPE_INT:
        MAKEINTOBJ_(Tcl_NewIntObj,signed int);
        break;
    case CFFI_K_TYPE_UINT:
        MAKEINTOBJ_(Tcl_NewWideIntObj,unsigned int);
        break;
    case CFFI_K_TYPE_LONG:
        MAKEINTOBJ_(Tcl_NewLongObj,signed long);
        break;
    case CFFI_K_TYPE_ULONG:
        MAKEINTOBJ_(Tclh_ObjFromULong,unsigned long);
        break;
    case CFFI_K_TYPE_LONGLONG:
        CFFI_ASSERT(sizeof(signed long long) == sizeof(Tcl_WideInt));
        MAKEINTOBJ_(Tcl_NewWideIntObj,signed long long);
        break;
    case CFFI_K_TYPE_ULONGLONG:
        MAKEINTOBJ_(Tclh_ObjFromULongLong,unsigned long long);
        break;
    case CFFI_K_TYPE_FLOAT:
        valueObj = Tcl_NewDoubleObj(*(indx + (float *)valueBaseP));
        break;
    case CFFI_K_TYPE_DOUBLE:
        valueObj = Tcl_NewDoubleObj(*(indx + (double *)valueBaseP));
        break;
    case CFFI_K_TYPE_POINTER:
        ret = CffiPointerToObj(
            ip, typeAttrsP, *(indx + (void **)valueBaseP), &valueObj);
        if (ret != TCL_OK)
            return ret;
        break;
    case CFFI_K_TYPE_ASTRING:
        ret = CffiCharsToObj(ip, typeAttrsP, *(indx + (char **)valueBaseP), &valueObj);
        if (ret != TCL_OK)
            return ret;
        break;
    case CFFI_K_TYPE_UNISTRING:
        valueObj = Tcl_NewUnicodeObj(*(indx + (Tcl_UniChar **)valueBaseP), -1);
        break;
    case CFFI_K_TYPE_STRUCT:
    case CFFI_K_TYPE_CHAR_ARRAY:
    case CFFI_K_TYPE_UNICHAR_ARRAY:
    case CFFI_K_TYPE_BYTE_ARRAY:
    case CFFI_K_TYPE_BINARY:
        /* FALLTHRU - this function should not have been called for these */
    default:
        return ErrorInvalidValue(ip, NULL, "Unsupported type.");
    }
    *valueObjP = valueObj;
    return TCL_OK;
}


/* Function: CffiNativeValueToObj
 * Wraps a C binary value into a Tcl_Obj.
 *
 * Parameters:
 * ip - Interpreter
 * typeP - type descriptor for the binary value. Should not be of type binary
 * valueBaseP - pointer to base of C binary value to wrap
 * startIndex - starting index into valueBaseP
 * count - number of values pointed to by valueP. *< 0* indicates a scalar,
 *         positive number (even *1*) is size of array. Size of 0
 *         will raise error
 * valueObjP - location to store the pointer to the returned Tcl_Obj.
 *    Following standard practice, the reference count on the Tcl_Obj is 0.
 *
 * Returns:
 * *TCL_OK* on success with a pointer to the *Tcl_Obj* stored in *valueObjP*
 * *TCL_ERROR* on error with message stored in the interpreter.
 *
 */
CffiResult
CffiNativeValueToObj(Tcl_Interp *ip,
                     const CffiTypeAndAttrs *typeAttrsP,
                     void *valueBaseP,
                     int startIndex,
                     int count,
                     Tcl_Obj **valueObjP)
{
    int ret;
    int offset;
    void *valueP;
    Tcl_Obj *valueObj;
    CffiBaseType baseType = typeAttrsP->dataType.baseType;

    CFFI_ASSERT(baseType != CFFI_K_TYPE_BINARY);
    if (count == 0) {
        Tcl_SetResult(ip, "Internal error: count=0 passed to CffiNativeValueToObj.", TCL_STATIC);
        return TCL_ERROR;
    }

    /* Calculate offset into memory where this value is to be stored */
    offset = startIndex * CffiTypeActualSize(&typeAttrsP->dataType);
    valueP = offset + (char *)valueBaseP;

    switch (baseType) {
    case CFFI_K_TYPE_STRUCT:
        if (count < 0) {
            return CffiStructToObj(
                ip, typeAttrsP->dataType.u.structP, valueP, valueObjP);
        }
        else {
            /* Array, possible even a single element, still represent as list */
            Tcl_Obj *listObj;
            int i;
            int offset;
            int elem_size;

            elem_size = typeAttrsP->dataType.u.structP->size;
            /* TBD - may be allocate Tcl_Obj* array from memlifo for speed */
            listObj = Tcl_NewListObj(count, NULL);
            for (i = 0, offset = 0; i < count; ++i, offset += elem_size) {
                ret = CffiStructToObj(
                    ip, typeAttrsP->dataType.u.structP, offset + (char *)valueP, &valueObj);
                if (ret != TCL_OK) {
                    Tcl_DecrRefCount(listObj);
                    return ret;
                }
                Tcl_ListObjAppendElement(ip, listObj, valueObj);
            }
            *valueObjP = listObj;
            return TCL_OK;
        }
    case CFFI_K_TYPE_CHAR_ARRAY:
        CFFI_ASSERT(count > 0);
        return CffiCharsToObj(ip, typeAttrsP, valueP, valueObjP);
    case CFFI_K_TYPE_UNICHAR_ARRAY:
        CFFI_ASSERT(count > 0);
        *valueObjP = Tcl_NewUnicodeObj((Tcl_UniChar *)valueP, -1);
        return TCL_OK;
    case CFFI_K_TYPE_BYTE_ARRAY:
        CFFI_ASSERT(count > 0);
        *valueObjP = Tcl_NewByteArrayObj((unsigned char *)valueP, count);
        return TCL_OK;
    default:
        /*
         * A non-zero count indicates an array type except that for chars
         * and unichars base types, it is treated as a string scalar value.
         */
        if (count < 0) {
            return CffiNativeScalarToObj(ip, typeAttrsP, valueP, 0, valueObjP);
        }
        else {
            /* Array, possible even a single element, still represent as list */
            Tcl_Obj *listObj;
            int i;
            int offset;
            int elem_size;

            CffiTypeLayoutInfo(&typeAttrsP->dataType, &elem_size, NULL, NULL);
            CFFI_ASSERT(elem_size > 0);
            listObj = Tcl_NewListObj(count, NULL);
            for (i = 0, offset = 0; i < count; ++i, offset += elem_size) {
                ret = CffiNativeScalarToObj(
                    ip, typeAttrsP, offset + (char *)valueP, 0, &valueObj);
                if (ret != TCL_OK) {
                    Tcl_DecrRefCount(listObj);
                    return ret;
                }
                Tcl_ListObjAppendElement(ip, listObj, valueObj);
            }
            *valueObjP = listObj;
            return TCL_OK;
        }
    }

}

/* Function: CffiCheckPointer
 * Checks if a pointer meets requirements annotations.
 *
 * Parameters:
 * ip - interpreter
 * typeAttrsP - descriptor for type and attributes
 * pointer - pointer value to check
 * sysErrorP - location to store system error
 *
 * Returns:
 * *TCL_OK* if requirements pass, else *TCL_ERROR* with an error.
 */
CffiResult
CffiCheckPointer(Tcl_Interp *ip,
                  const CffiTypeAndAttrs *typeAttrsP,
                  void *pointer,
                  Tcl_WideInt *sysErrorP)

{
    int flags = typeAttrsP->flags;

    if (pointer || (flags & CFFI_F_ATTR_NULLOK))
        return TCL_OK;
    *sysErrorP =
        CffiGrabSystemError(typeAttrsP, (Tcl_WideInt)(intptr_t)pointer);
    return TCL_ERROR;
}

/* Function: CffiPointerToObj
 * Wraps a pointer into a Tcl_Obj based on type settings.
 *
 * If the pointer is not NULL, it is registered if the type attributes
 * indicate it should be wrapped a safe pointer.
 *
 * Parameters:
 * ip - interpreter
 * typeAttrsP - descriptor for type and attributes
 * pointer - pointer value to wrap
 * resultObjP - location to store pointer to Tcl_Obj wrapping the pointer
 *
 * Returns:
 * *TCL_OK* on success with wrapped pointer in *resultObjP* or *TCL_ERROR*
 * on failure with error message in the interpreter.
 */
CffiResult
CffiPointerToObj(Tcl_Interp *ip,
                  const CffiTypeAndAttrs *typeAttrsP,
                  void *pointer,
                  Tcl_Obj **resultObjP)
{
    CffiResult ret;
    int         flags = typeAttrsP->flags;

    if (pointer == NULL) {
        /* NULL pointers are never registered */
        *resultObjP = Tclh_PointerWrap(NULL, typeAttrsP->dataType.u.tagObj);
        ret         = TCL_OK;
    } else {
        if (flags & CFFI_F_ATTR_UNSAFE) {
            *resultObjP = Tclh_PointerWrap(
                pointer, typeAttrsP->dataType.u.tagObj);
            ret         = TCL_OK;
        } else {
            if (flags & CFFI_F_ATTR_COUNTED)
                ret = Tclh_PointerRegisterCounted(
                    ip,
                    pointer,
                    typeAttrsP->dataType.u.tagObj,
                    resultObjP);
            else
                ret = Tclh_PointerRegister(ip,
                                           pointer,
                                           typeAttrsP->dataType.u.tagObj,
                                           resultObjP);
        }
    }
    return ret;
}

/* Function: CffiPointerFromObj
 * Unwraps a single pointer value from a *Tcl_Obj* based on type settings.
 *
 * Parameters:
 * ip - interpreter
 * typeAttrsP - descriptor for the type and attributes
 * pointerObj - *Tcl_Obj* wrapping the pointer
 * pointerP - location to store the unwrapped pointer
 *
 * The function checks that the pointer meets the requirements such as type,
 * non-null etc.
 *
 * Returns:
 * *TCL_OK* on success with unwrapped pointer in *pointerP* or *TCL_ERROR*
 * on failure with error message in the interpreter.
 *
 */
CffiResult
CffiPointerFromObj(Tcl_Interp *ip,
                    const CffiTypeAndAttrs *typeAttrsP,
                    Tcl_Obj *pointerObj,
                    void **pointerP)
{
    Tcl_Obj *tagObj = typeAttrsP->dataType.u.tagObj;
    void *pv;

    CHECK(Tclh_PointerUnwrap(ip, pointerObj, &pv, tagObj));

    if (pv == NULL) {
        if ((typeAttrsP->flags & CFFI_F_ATTR_NULLOK) == 0) {
            return Tclh_ErrorInvalidValue(ip, NULL, "Pointer is NULL.");
        }
    }
    else {
        /*
         * Do checks for safe pointers. Note: Cannot use Tclh_PointerObjVerify
         * because that rejects NULL pointers.
         */
        if (!(typeAttrsP->flags & CFFI_F_ATTR_UNSAFE)) {
            CHECK(Tclh_PointerVerify(ip, pv, tagObj));
        }
    }

    *pointerP = pv;
    return TCL_OK;
}

/* Function: CffiUniStringToObj
 * Wraps an encoded unistring/unichars into a *Tcl_Obj*
 *
 * Parameters:
 * ip - interpreter
 * typeAttrsP - descriptor for type and attributes
 * dsP - contains encoded string to wrap
 * resultObjP - location to store pointer to Tcl_Obj wrapping the string
 *
 * The string contained in *dsP* is converted to Tcl's internal form before
 * storing into the returned Tcl_Obj.
 *
 * Returns:
 * *TCL_OK* on success with wrapped pointer in *resultObjP* or *TCL_ERROR*
 * on failure with error message in the interpreter.
 */
CffiResult
CffiUniStringToObj(Tcl_Interp *ip,
                       const CffiTypeAndAttrs *typeAttrsP,
                       Tcl_DString *dsP,
                       Tcl_Obj **resultObjP)
{
    char *srcP;
    int outbuf_size;

    srcP = Tcl_DStringValue(dsP);
    outbuf_size = Tcl_DStringLength(dsP); /* ORIGINAL size */
    if (srcP[outbuf_size]) {
        TCLH_PANIC("Buffer for output argument overrun.");
    }

    /* TBD - Should optimize this by direct transfer of ds storage - See TclDStringToObj */
    *resultObjP = Tcl_NewUnicodeObj((Tcl_UniChar *) srcP, -1);
    return TCL_OK;
}



/* Function: CffiCharsFromTclString
 * Encodes a Tcl utf8 string to a character array based on a type encoding.
 *
 * Parameters:
 * ip - interpreter
 * encObj - *Tcl_Obj* holding encoding or *NULL*
 * fromP - Tcl utf8 string to be converted
 * fromLen - length of the Tcl string. If < 0, null terminated
 * toP - buffer to store the encoded string
 * toSize - size of buffer
 *
 * Note that the output buffer contents may be overwritten even on error.
 *
 * Returns:
 * *TCL_OK* on success with  or *TCL_ERROR* * on failure with error message
 * in the interpreter.
 */
CffiResult
CffiCharsFromTclString(Tcl_Interp *ip,
                       Tcl_Obj *encObj,
                       const char *fromP,
                       int fromLen,
                       char *toP,
                       int toSize)
{
    Tcl_Encoding encoding;
    CffiResult ret;

    if (fromLen < 0)
        fromLen = Tclh_strlen(fromP);

    /*
     * Note this encoding step is required even for UTF8 since Tcl's
     * internal UTF8 is not exactly UTF8
     */
    if (encObj) {
        /* Should not really fail since check should have happened at
         * prototype parsing time */
        CHECK(CffiGetEncodingFromObj(ip, encObj, &encoding));
    }
    else
        encoding = NULL;

    /*
     * TBD - Should we including TCL_ENCODING_STOPONERROR ? Currently
     * we do not because the fallback method using DStrings does not
     * support that behaviour.
     */
    ret = Tcl_UtfToExternal(ip,
                            encoding,
                            fromP,
                            fromLen,
                            TCL_ENCODING_START | TCL_ENCODING_END,
                            NULL,
                            toP,
                            toSize,
                            NULL,
                            NULL,
                            NULL);

    /*
     * The Tcl encoding routines need extra space while encoding to convert
     * a single max length character even though the actual input may not
     * have a character that needs that much space. So an attempt to
     * encode "abc" into (for example) utf-8 using a 4 byte buffer fails.
     * The Tcl_UtfToExternalDString do not work either because they
     * do not provide information as to number of null terminators for
     * the encoding. So we do the horrible hack below. - TBD
     */
    if (ret == TCL_CONVERT_NOSPACE) {
        Tcl_DString ds;
        char *external;
        int externalLen = toSize + 6; /* Max needed depending on TCL_UTF_MAX setting */
        Tcl_DStringInit(&ds);
        /* Preset the length leaving extra space */
        Tcl_DStringSetLength(&ds, externalLen);
        external    = Tcl_DStringValue(&ds);
        /* Set two bytes to ff so we know whether one null or two for encoding */
        external[toSize] = 0xff;
        external[toSize+1] = 0xff;

        ret = Tcl_UtfToExternal(ip,
                                encoding,
                                fromP,
                                fromLen,
                                TCL_ENCODING_START | TCL_ENCODING_END,
                                NULL,
                                external,
                                externalLen,
                                NULL,
                                &externalLen,
                                NULL);
        /* externalLen contains number of encoded bytes */
        if (ret == TCL_OK) {
            CFFI_ASSERT(external[externalLen] == '\0');
            ++externalLen; /* Terminating null */
            /* See if double terminator */
            if (external[externalLen] == '\0') {
                ++externalLen;
            }
            if (externalLen <= toSize)
                memmove(toP, external, externalLen);
            else {
                /* Really was a valid no space */
                ret = TCL_CONVERT_NOSPACE;
            }
        }
        Tcl_DStringFree(&ds);
    }
    if (encoding)
        Tcl_FreeEncoding(encoding);
    if (ret == TCL_OK)
        return TCL_OK;
    return Tclh_ErrorEncodingFromUtf8(ip, ret, fromP, fromLen);
}

/* Function: CffiCharsFromObj
 * Encodes a Tcl_Obj to a character array based on a type encoding.
 *
 * Parameters:
 * ip - interpreter
 * encObj - *Tcl_Obj* holding encoding or *NULL*
 * fromObj - *Tcl_Obj* containing value to be stored
 * toP - buffer to store the encoded string
 * toSize - size of buffer
 *
 * Note that the output buffer contents may be overwritten even on error.
 * Use CffiCharsFromObjSafe if this is not acceptable.
 *
 * Returns:
 * *TCL_OK* on success with  or *TCL_ERROR* * on failure with error message
 * in the interpreter.
 */
CffiResult
CffiCharsFromObj(
    Tcl_Interp *ip, Tcl_Obj *encObj, Tcl_Obj *fromObj, char *toP, int toSize)
{
    int fromLen;
    const char *fromP;

    fromP = Tcl_GetStringFromObj(fromObj, &fromLen);
    return CffiCharsFromTclString(ip, encObj, fromP, fromLen, toP, toSize);
}

/* Function: CffiCharsInMemlifoFromObj
 * Encodes a Tcl_Obj to a character array in a *MemLifo* based on a type
 * encoding.
 *
 * Parameters:
 * ip - interpreter
 * encObj - *Tcl_Obj* holding encoding or *NULL*
 * fromObj - *Tcl_Obj* containing value to be stored
 * memlifoP - *MemLifo* to allocate memory from
 * outPP - location to store pointer to encoded string in MemLifo
 *
 * Returns:
 * *TCL_OK* on success with  or *TCL_ERROR* * on failure with error message
 * in the interpreter.
 */
CffiResult
CffiCharsInMemlifoFromObj(Tcl_Interp *ip,
                          Tcl_Obj *encObj,
                          Tcl_Obj *fromObj,
                          MemLifo *memlifoP,
                          char **outPP)
{
    const char *fromP;
    int fromLen, dstLen, srcLen, dstSpace;
    int srcLatestRead, dstLatestWritten;
    const char *srcP;
    char *dstP;
    int flags;
    int status;
    Tcl_EncodingState state;
    Tcl_Encoding encoding;

    if (encObj) {
        /* Should not really fail since check should have happened at
         * prototype parsing time */
        CHECK(CffiGetEncodingFromObj(ip, encObj, &encoding));
    }
    else
        encoding = NULL;

    fromP = Tcl_GetStringFromObj(fromObj, &fromLen);
    srcP = fromP;               /* Keep fromP unchanged for error messages */
    srcLen = fromLen;

    flags = TCL_ENCODING_START | TCL_ENCODING_END;

    dstSpace = srcLen + 2; /* Possibly two nuls */
    dstP = MemLifoAlloc(memlifoP, dstSpace);
    dstLen = 0;
    while (1) {
        /* dstP is buffer. dstLen is what's written so far */
        status = Tcl_UtfToExternal(ip, encoding, srcP, srcLen, flags, &state,
                                   dstP+dstLen,
                                dstSpace-dstLen, &srcLatestRead,
                                &dstLatestWritten, NULL);
        CFFI_ASSERT(dstSpace >= dstLatestWritten);
        dstLen += dstLatestWritten;
        /* Terminate loop on any  */
        if (status != TCL_CONVERT_NOSPACE) {
            if (status != TCL_OK)
                break;
            /* Tack on two nuls because we don't know how many nuls encoding uses */
            if ((dstSpace-dstLen) < 2)
                dstP = MemLifoResizeLast(memlifoP, dstSpace+(dstSpace-dstLen), 0);
            dstP[dstLen] = 0;
            dstP[dstLen+1] = 0;
            *outPP = dstP;
            if (encoding)
                Tcl_FreeEncoding(encoding);
            return TCL_OK;
        }
        flags &= ~ TCL_ENCODING_START;

        CFFI_ASSERT(srcLatestRead <= srcLen);
        srcP += srcLatestRead;
        srcLen -= srcLatestRead;
        if ((INT_MAX-dstSpace) < dstSpace)
            dstSpace = INT_MAX;
        else
            dstSpace = 2 * dstSpace;
        dstP = MemLifoResizeLast(memlifoP, dstSpace, 0);
    }
    if (encoding)
        Tcl_FreeEncoding(encoding);
    return Tclh_ErrorEncodingFromUtf8(ip, status, fromP, fromLen);
}

/* Function: CffiCharsFromObjSafe
 * Encodes a Tcl_Obj to a character array based on a type encoding.
 *
 * Parameters:
 * ip - interpreter
 * encObj - *Tcl_Obj* holding encoding or *NULL*
 * fromObj - *Tcl_Obj* containing value to be stored
 * toP - buffer to store the encoded string
 * toSize - size of buffer
 *
 * Note that the output buffer contents will not be overwritten on error.
 * Use CffiCharsFromObj for efficiency if overwriting on error is not a
 * problem.
 *
 * Returns:
 * *TCL_OK* on success with  or *TCL_ERROR* * on failure with error message
 * in the interpreter.
 */
CffiResult
CffiCharsFromObjSafe(
    Tcl_Interp *ip, Tcl_Obj *encObj, Tcl_Obj *fromObj, char *toP, int toSize)
{
    Tcl_DString ds;
    char *dsBuf;
    CffiResult ret;

    Tcl_DStringInit(&ds);
    Tcl_DStringSetLength(&ds, toSize);
    dsBuf = Tcl_DStringValue(&ds);

    /*
     * Note as always we cannot use Tcl_UtfToExternalDString here because
     * of the usual string termination reasons - see comments in
     * CffiCharsFromTclString
     */
    ret = CffiCharsFromObj(ip, encObj, fromObj, dsBuf, toSize);
    if (ret == TCL_OK)
        memcpy(toP, dsBuf, toSize);
    Tcl_DStringFree(&ds);
    return ret;
}


/* Function: CffiCharsToObj
 * Wraps an encoded chars into a Tcl_Obj
 *
 * Parameters:
 * ip - interpreter
 * typeAttrsP - descriptor for type and encoding
 * srcP - points to null terminated encoded string to wrap
 * resultObjP - location to store pointer to Tcl_Obj wrapping the string
 *
 * The string pointed by *srcP* is converted to Tcl's internal form before
 * storing into the returned Tcl_Obj.
 *
 * Returns:
 * *TCL_OK* on success with wrapped pointer in *resultObjP* or *TCL_ERROR*
 * on failure with error message in the interpreter.
 */
CffiResult
CffiCharsToObj(Tcl_Interp *ip,
               const CffiTypeAndAttrs *typeAttrsP,
               const char *srcP,
               Tcl_Obj **resultObjP)
{
    Tcl_DString dsDecoded;
    Tcl_Encoding encoding;

    CFFI_ASSERT(typeAttrsP->dataType.baseType == CFFI_K_TYPE_CHAR_ARRAY
                || typeAttrsP->dataType.baseType == CFFI_K_TYPE_ASTRING);

    if (srcP == NULL) {
        *resultObjP = Tcl_NewObj();
        return TCL_OK;
    }

    Tcl_DStringInit(&dsDecoded);

    if (typeAttrsP->dataType.u.tagObj) {
        CHECK(Tcl_GetEncodingFromObj(
            ip, typeAttrsP->dataType.u.tagObj, &encoding));
    }
    else
        encoding = NULL;

    Tcl_ExternalToUtfDString(encoding, srcP, -1, &dsDecoded);
    if (encoding)
        Tcl_FreeEncoding(encoding);

    /* Should optimize this by direct transfer of ds storage - See TclDStringToObj */
    *resultObjP = Tcl_NewStringObj(Tcl_DStringValue(&dsDecoded),
                                   Tcl_DStringLength(&dsDecoded));
    return TCL_OK;
}

/* Function: CffiUniCharsFromObjSafe
 * Encodes a Tcl_Obj to a *Tcl_UniChar* array.
 *
 * Parameters:
 * ip - interpreter
 * fromObj - *Tcl_Obj* containing value to be stored
 * toP - buffer to store the encoded string
 * toSize - size of buffer in *Tcl_UniChar* units
 *
 * The output buffer will be unmodified in case of an error return.
 *
 * Returns:
 * *TCL_OK* on success with  or *TCL_ERROR* * on failure with error message
 * in the interpreter.
 */
CffiResult
CffiUniCharsFromObjSafe(
    Tcl_Interp *ip, Tcl_Obj *fromObj, Tcl_UniChar *toP, int toSize)
{
    int fromLen;
    Tcl_UniChar *fromP = Tcl_GetUnicodeFromObj(fromObj, &fromLen);
    ++fromLen; /* For terminating null */


    if (fromLen > toSize) {
        return Tclh_ErrorInvalidValue(ip,
                                      fromObj,
                                      "String length is greater than "
                                      "specified maximum buffer size.");
    }
    memmove(toP, fromP, fromLen * sizeof(Tcl_UniChar));
    return TCL_OK;
}

<<<<<<< HEAD
/* Function: CffiBytesFromObj
=======
/* Function: CffiBytesFromObjSafe
>>>>>>> 4c89dd10
 * Encodes a Tcl_Obj to a C array of bytes
 *
 * Parameters:
 * ip - interpreter
 * fromObj - *Tcl_Obj* containing value to be stored
 * toP - buffer to store the encoded string
 * toSize - size of buffer
 *
 * The function leaves the output buffer unmodified on error.
 *
 * Returns:
 * *TCL_OK* on success with  or *TCL_ERROR* * on failure with error message
 * in the interpreter.
 */
CffiResult
CffiBytesFromObjSafe(Tcl_Interp *ip, Tcl_Obj *fromObj, unsigned char *toP, int toSize)
{
    int fromLen;
    unsigned char *fromP;

    fromP = Tcl_GetByteArrayFromObj(fromObj, &fromLen);
    if (fromLen > toSize) {
        return Tclh_ErrorInvalidValue(ip,
                                      NULL,
                                      "Byte array length is greater than "
                                      "specified maximum buffer size.");
    }
    memmove(toP, fromP, fromLen);
    return TCL_OK;
}


/* Function: CffiCheckNumeric
 * Checks if the specified value meets requirements stipulated by the
 * type descriptor.
 *
 * Parameters:
 * ip - interpreter
 * typeAttrsP - type and attributes
 * valueP - value to be checked. Must contain an numeric type
 * sysErrorP - location to store system error based on type annotations.
 *          Only set if error detected.
 *
 * Returns:
 * *TCL_OK* if requirements pass, else *TCL_ERROR* with an error.
 */
CffiResult
CffiCheckNumeric(Tcl_Interp *ip,
                  const CffiTypeAndAttrs *typeAttrsP,
                  CffiValue *valueP,
                  Tcl_WideInt *sysErrorP
                  )
{
    int flags = typeAttrsP->flags;
    int is_signed;
    Tcl_WideInt value;

    if ((flags & CFFI_F_ATTR_REQUIREMENT_MASK) == 0)
        return TCL_OK; /* No checks requested */

    /* TBD - needs to be checked for correctness for 64-bit signed/unsigned */

    /* IMPORTANT - do NOT make any function calls until system errors are
     * retrieved at the bottom.
      */

    /* TBD - float and double */
    is_signed = 0;
    switch (typeAttrsP->dataType.baseType) {
    case CFFI_K_TYPE_SCHAR: value = valueP->u.schar; is_signed = 1; break;
    case CFFI_K_TYPE_UCHAR: value = valueP->u.uchar; break;
    case CFFI_K_TYPE_SHORT: value = valueP->u.sshort; is_signed = 1; break;
    case CFFI_K_TYPE_USHORT: value = valueP->u.ushort; break;
    case CFFI_K_TYPE_INT: value = valueP->u.sint; is_signed = 1; break;
    case CFFI_K_TYPE_UINT: value = valueP->u.uint; break;
    case CFFI_K_TYPE_LONG: value = valueP->u.slong; is_signed = 1; break;
    case CFFI_K_TYPE_ULONG: value = valueP->u.ulong; break;
    case CFFI_K_TYPE_LONGLONG: value = valueP->u.slonglong; is_signed = 1; break;
    case CFFI_K_TYPE_ULONGLONG: value = valueP->u.ulonglong; break;
    case CFFI_K_TYPE_FLOAT:
        value     = (Tcl_WideInt)valueP->u.flt;
        is_signed = 1;
        break;
    case CFFI_K_TYPE_DOUBLE:
        value     = (Tcl_WideInt)valueP->u.dbl;
        is_signed = 1;
        break;
    default:
        /* Should not happen. */
        CFFI_PANIC("CffiCheckNumeric called on non-numeric type");
        value = 0;/* Keep compiler happy */
        break;
    }

    if (value == 0) {
        if (flags & (CFFI_F_ATTR_NONZERO|CFFI_F_ATTR_POSITIVE)) {
            goto failed_requirements;
        }
    }
    else if (flags & CFFI_F_ATTR_ZERO) {
        goto failed_requirements;
    }
    else {
        /* Non-0 value. */
        if ((flags & (CFFI_F_ATTR_NONNEGATIVE | CFFI_F_ATTR_POSITIVE))
            && is_signed && value < 0) {
            goto failed_requirements;
        }
    }

    return TCL_OK;

failed_requirements:
    *sysErrorP = CffiGrabSystemError(typeAttrsP, value);
    return TCL_ERROR;
}

/* Function: CffiTypeUnparse
 * Returns the script level definition of the internal form of a
 * CffiType structure.
 *
 * Parameters:
 * typeP - pointer to the CffiType structure
 *
 * Returns:
 * A Tcl_Obj containing the script level definition.
 */
Tcl_Obj *
CffiTypeUnparse(const CffiType *typeP)
{
    Tcl_Obj *typeObj;
    Tcl_Obj *suffix = NULL;
    int count = typeP->arraySize;


    typeObj = Tcl_NewStringObj(cffiBaseTypes[typeP->baseType].token, -1);

    /* Note no need for IncrRefCount when adding to list */
    switch (typeP->baseType) {
    case CFFI_K_TYPE_POINTER:
    case CFFI_K_TYPE_ASTRING:
    case CFFI_K_TYPE_CHAR_ARRAY:
        suffix = typeP->u.tagObj;
        break;
    case CFFI_K_TYPE_STRUCT:
        suffix = typeP->u.structP->name;
        break;
    default:
        break; /* Keep gcc happy about unlisted enum values */
    }

    if (suffix)
        Tcl_AppendStringsToObj(typeObj, ".", Tcl_GetString(suffix), NULL);

    if (count > 0 || (count == 0 && typeP->countHolderObj == NULL))
        Tcl_AppendPrintfToObj(typeObj, "[%d]", count);
    else if (count == 0)
        Tcl_AppendPrintfToObj(
            typeObj, "[%s]", Tcl_GetString(typeP->countHolderObj));
    /* else scalar */

    return typeObj;
}

/* Function: CffiTypeAndAttrsUnparse
 * Returns the script level definition of the internal form of a
 * CffiTypeAndAttrs structure.
 *
 * Parameters:
 * typeAttrsP - pointer to the CffiTypeAndAttrs structure
 *
 * Returns:
 * A Tcl_Obj containing the script level definition.
 */
Tcl_Obj *
CffiTypeAndAttrsUnparse(const CffiTypeAndAttrs *typeAttrsP)
{
    Tcl_Obj *resultObj;
    CffiAttrs *attrsP;
    int flags;

    resultObj = Tcl_NewListObj(0, NULL);

    Tcl_ListObjAppendElement(
        NULL, resultObj, CffiTypeUnparse(&typeAttrsP->dataType));

    flags = typeAttrsP->flags;
    for (attrsP = &cffiAttrs[0]; attrsP->attrName != NULL; ++attrsP) {
        /* -1 -> Not a real attribute */
        if (attrsP->attrFlag != -1) {
            if (attrsP->attrFlag & flags) {
                if (attrsP->attrFlag == CFFI_F_ATTR_ENUM) {
                    Tcl_Obj *objs[2];
                    objs[0] = Tcl_NewStringObj(attrsP->attrName, -1);
                    objs[1] = typeAttrsP->dataType.u.tagObj;
                    Tcl_ListObjAppendElement(
                        NULL, resultObj, Tcl_NewListObj(2, objs));
                }
                else if (attrsP->attrFlag == CFFI_F_ATTR_ONERROR) {
                    Tcl_Obj *objs[2];
                    objs[0] = Tcl_NewStringObj(attrsP->attrName, -1);
                    objs[1] = typeAttrsP->parseModeSpecificObj;
                    Tcl_ListObjAppendElement(
                        NULL, resultObj, Tcl_NewListObj(2, objs));
                }
                else
                    Tcl_ListObjAppendElement(
                        NULL,
                        resultObj,
                        Tcl_NewStringObj(attrsP->attrName, -1));
            }
        }
    }

    if (typeAttrsP->parseModeSpecificObj && !(flags & CFFI_F_ATTR_ONERROR)) {
        Tcl_Obj *objs[2];
        objs[0] = Tcl_NewStringObj("default", 7);
        objs[1] = typeAttrsP->parseModeSpecificObj; /* No need for IncrRef - adding to list */
        Tcl_ListObjAppendElement(NULL, resultObj, Tcl_NewListObj(2, objs));
    }

    return resultObj;
}

CffiResult
CffiTypeObjCmd(ClientData cdata,
                Tcl_Interp *ip,
                int objc,
                Tcl_Obj *const objv[])
{
    CffiInterpCtx *ipCtxP = (CffiInterpCtx *)cdata;
    CffiTypeAndAttrs typeAttrs;
    CffiResult ret;
    enum cmdIndex { INFO, SIZE, COUNT };
    int cmdIndex;
    int baseSize, size, alignment;
    int parse_mode;
    static const Tclh_SubCommand subCommands[] = {
        {"info", 1, 2, "TYPE ?PARSEMODE?", NULL},
        {"size", 1, 1, "TYPE", NULL},
        {"count", 1, 1, "TYPE", NULL},
        {NULL}
    };

    CHECK(Tclh_SubCommandLookup(ip, subCommands, objc, objv, &cmdIndex));

    /* For type info, check if a parse mode is specified */
    parse_mode = -1;
    if (cmdIndex == INFO && objc == 4) {
        const char *s = Tcl_GetString(objv[3]);
        if (*s == '\0')
            parse_mode = -1;
        else if (!strcmp(s, "param"))
            parse_mode = CFFI_F_TYPE_PARSE_PARAM;
        else if (!strcmp(s, "return"))
            parse_mode = CFFI_F_TYPE_PARSE_RETURN;
        else if (!strcmp(s, "field"))
            parse_mode = CFFI_F_TYPE_PARSE_FIELD;
        else
            return Tclh_ErrorInvalidValue(ip, objv[3], "Invalid parse mode.");
    }
    ret = CffiTypeAndAttrsParse(
        ipCtxP, objv[2], parse_mode, &typeAttrs);
    if (ret == TCL_ERROR)
        return ret;

    if (cmdIndex == COUNT) {
        /* type count */
        if (typeAttrs.dataType.arraySize != 0 || typeAttrs.dataType.countHolderObj == NULL)
            Tcl_SetObjResult(ip, Tcl_NewIntObj(typeAttrs.dataType.arraySize));
        else
            Tcl_SetObjResult(ip, typeAttrs.dataType.countHolderObj);
    }
    else {
        CffiTypeLayoutInfo(&typeAttrs.dataType, &baseSize, &size, &alignment);
        if (cmdIndex == SIZE)
            Tcl_SetObjResult(ip, Tcl_NewIntObj(size));
        else {
            /* type info */
            Tcl_Obj *objs[10];
            objs[0] = Tcl_NewStringObj("Size", 4);
            objs[1] = Tcl_NewIntObj(size);
            objs[2] = Tcl_NewStringObj("Count", 5);
            if (typeAttrs.dataType.arraySize != 0
                || typeAttrs.dataType.countHolderObj == NULL)
                objs[3] = Tcl_NewIntObj(typeAttrs.dataType.arraySize);
            else
                objs[3] = typeAttrs.dataType.countHolderObj;
            objs[4] = Tcl_NewStringObj("Alignment", 9);
            objs[5] = Tcl_NewIntObj(alignment);
            objs[6] = Tcl_NewStringObj("Definition", 10);
            objs[7] = CffiTypeAndAttrsUnparse(&typeAttrs);
            objs[8] = Tcl_NewStringObj("BaseSize", 8);
            objs[9] = Tcl_NewIntObj(baseSize);
            Tcl_SetObjResult(ip, Tcl_NewListObj(10, objs));
        }
    }

    CffiTypeAndAttrsCleanup(&typeAttrs);
    return ret;
}<|MERGE_RESOLUTION|>--- conflicted
+++ resolved
@@ -2418,11 +2418,7 @@
     return TCL_OK;
 }
 
-<<<<<<< HEAD
-/* Function: CffiBytesFromObj
-=======
 /* Function: CffiBytesFromObjSafe
->>>>>>> 4c89dd10
  * Encodes a Tcl_Obj to a C array of bytes
  *
  * Parameters:
